--- conflicted
+++ resolved
@@ -919,10 +919,6 @@
         if set_to_busy:
             # Check if project is busy
             if project.busy:
-<<<<<<< HEAD
-=======
-                # raise ProjectBusyError(message="The project is already busy, cannot proceed.")
->>>>>>> f4b0860a
                 return {"ok": False, "message": "The project is already busy, cannot proceed."}
 
             # Set project as busy
@@ -930,14 +926,10 @@
         else:
             # Check if project is not busy
             if not project.busy:
-<<<<<<< HEAD
-                return {"ok": False, "message": "The project is already not busy, cannot proceed."}
-=======
                 return {
                     "ok": False,
                     "message": "The project is already not busy, cannot proceed.",
                 }
->>>>>>> f4b0860a
 
             # Set project to not busy
             project.busy = False
