--- conflicted
+++ resolved
@@ -3,9 +3,18 @@
 Most of the app routes are in `dds_web/web/user.py`.
 Here we have the routes that are not specific to a user.
 """
+from datetime import datetime, timedelta
+import functools
+import threading
 from flask import Blueprint, render_template, jsonify
 from flask import current_app as app
 from dds_web import forms
+import re
+import requests
+import cachetools
+import simplejson
+import flask
+
 
 pages = Blueprint("pages", __name__)
 
@@ -23,8 +32,6 @@
     return render_template("policy.html")
 
 
-<<<<<<< HEAD
-=======
 @pages.route("/trouble", methods=["GET"])
 @cachetools.cached(
     cache=cachetools.TTLCache(maxsize=5, ttl=timedelta(seconds=10), timer=datetime.now),
@@ -32,7 +39,7 @@
 )
 def open_troubleshooting():
     """Show troubleshooting document.
-
+    
     Cache information:
     - Flask-Caching not used due to security vulnerability.
     - Args:
@@ -104,7 +111,6 @@
     return render_template("troubleshooting.html", info=info)
 
 
->>>>>>> 9ed0ee18
 @pages.route("/status")
 def get_status():
     """Return a simple status message to confirm that the system is ready."""
