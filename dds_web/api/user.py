"""User related endpoints e.g. authentication."""

####################################################################################################
# IMPORTS ################################################################################ IMPORTS #
####################################################################################################

# Standard library
import datetime
import pathlib
import secrets
import os

# Installed
import flask
import flask_restful
import flask_mail
import itsdangerous
import marshmallow
from jwcrypto import jwk, jwt
import pandas
import sqlalchemy
import pyotp

# Own modules
from dds_web import auth, mail, db, basic_auth, limiter
from dds_web.database import models
import dds_web.utils
import dds_web.forms
import dds_web.api.errors as ddserr
from dds_web.api.db_connector import DBConnector
from dds_web.api.schemas import project_schemas
from dds_web.api.schemas import user_schemas

# VARIABLES ############################################################################ VARIABLES #

ENCRYPTION_KEY_BIT_LENGTH = 256
ENCRYPTION_KEY_CHAR_LENGTH = int(ENCRYPTION_KEY_BIT_LENGTH / 8)

####################################################################################################
# FUNCTIONS ############################################################################ FUNCTIONS #
####################################################################################################


def encrypted_jwt_token(
    username, sensitive_content, expires_in=datetime.timedelta(hours=48), additional_claims=None
):
    """
    Encrypts a signed JWT token. This is to be used for any encrypted token regardless of the sensitive content.

    :param str username: Username must be obtained through authentication
    :param str or None sensitive_content: This is the content that must be protected by encryption.
        Can be set to None for protecting the signed token.
    :param timedelta expires_in: This is the maximum allowed age of the token. (default 2 days)
    :param Dict or None additional_claims: Any additional token claims can be added. e.g., {"iss": "DDS"}
    """
    token = jwt.JWT(
        header={"alg": "A256KW", "enc": "A256GCM"},
        claims=__signed_jwt_token(
            username=username,
            sensitive_content=sensitive_content,
            expires_in=expires_in,
            additional_claims=additional_claims,
        ),
    )
    key = jwk.JWK.from_password(flask.current_app.config.get("SECRET_KEY"))
    token.make_encrypted_token(key)
    return token.serialize()


def __signed_jwt_token(
    username,
    sensitive_content=None,
    expires_in=datetime.timedelta(hours=48),
    additional_claims=None,
):
    """
    Generic signed JWT token. This is to be used by both signed-only and signed-encrypted tokens.

    :param str username: Username must be obtained through authentication
    :param str or None sensitive_content: This is the content that must be protected by encryption. (default None)
    :param timedelta expires_in: This is the maximum allowed age of the token. (default 2 days)
    :param Dict or None additional_claims: Any additional token claims can be added. e.g., {"iss": "DDS"}
    """
    expiration_time = datetime.datetime.now() + expires_in
    data = {"sub": username, "exp": expiration_time.timestamp(), "nonce": secrets.token_hex(32)}
    if additional_claims is not None:
        data.update(additional_claims)
    if sensitive_content is not None:
        data["sen_con"] = sensitive_content

    key = jwk.JWK.from_password(flask.current_app.config.get("SECRET_KEY"))
    token = jwt.JWT(header={"alg": "HS256"}, claims=data, algs=["HS256"])
    token.make_signed_token(key)
    return token.serialize()


def jwt_token(username, expires_in=datetime.timedelta(hours=48), additional_claims=None):
    """
    Generates a signed JWT token. This is to be used for general purpose signed token.

    :param str username: Username must be obtained through authentication
    :param timedelta expires_in: This is the maximum allowed age of the token. (default 2 days)
    :param Dict or None additional_claims: Any additional token claims can be added. e.g., {"iss": "DDS"}
    """
    return __signed_jwt_token(
        username=username, expires_in=expires_in, additional_claims=additional_claims
    )


####################################################################################################
# ENDPOINTS ############################################################################ ENDPOINTS #
####################################################################################################
class AddUser(flask_restful.Resource):
    @auth.login_required
    def post(self):
        """Create an invite and send email."""

        args = flask.request.json

        project = args.pop("project", None)

        # Check if email is registered to a user
        existing_user = user_schemas.UserSchema().load(args)

        if not existing_user:
            # Send invite if the user doesn't exist
            invite_user_result = self.invite_user(args)
            return flask.make_response(
                flask.jsonify(invite_user_result), invite_user_result["status"]
            )
        else:
            # If there is an existing user, add them to project.
            if project:
                add_user_result = self.add_user_to_project(existing_user, project, args.get("role"))
                flask.current_app.logger.debug(f"Add user result?: {add_user_result}")
                return flask.make_response(
                    flask.jsonify(add_user_result), add_user_result["status"]
                )
            else:
                return flask.make_response(
                    flask.jsonify(
                        {
                            "message": "User exists! Specify a project if you want to add this user to a project."
                        }
                    ),
                    ddserr.error_codes["DDSArgumentError"]["status"],
                )

    @staticmethod
    def invite_user(args):
        """Invite a new user"""

        try:
            # Use schema to validate and check args, and create invite row
            new_invite = user_schemas.InviteUserSchema().load(args)

        except ddserr.InviteError as invite_err:
            return {
                "message": invite_err.description,
                "status": ddserr.error_codes["InviteError"]["status"].value,
            }

        except sqlalchemy.exc.SQLAlchemyError as sqlerr:
            raise ddserr.DatabaseError(message=str(sqlerr))
        except marshmallow.ValidationError as valerr:
            raise ddserr.InviteError(message=valerr.messages)

        # Create URL safe token for invitation link
        s = itsdangerous.URLSafeTimedSerializer(flask.current_app.config["SECRET_KEY"])
        token = s.dumps(new_invite.email, salt="email-confirm")

        # Create link for invitation email
        link = flask.url_for("auth_blueprint.confirm_invite", token=token, _external=True)

        # Compose and send email
        unit_name = None
        if auth.current_user().role in ["Unit Admin", "Unit Personnel"]:
            unit = auth.current_user().unit
            unit_name = unit.external_display_name
            unit_email = unit.contact_email
            sender_name = auth.current_user().name
            subject = f"{unit_name} invites you to the SciLifeLab Data Delivery System"
        else:
            sender_name = auth.current_user().name
            subject = f"{sender_name} invites you to the SciLifeLab Data Delivery System"

        msg = flask_mail.Message(
            subject,
            sender=flask.current_app.config["MAIL_SENDER_ADDRESS"],
            recipients=[new_invite.email],
        )

        # Need to attach the image to be able to use it
        msg.attach(
            "scilifelab_logo.png",
            "image/png",
            open(
                os.path.join(flask.current_app.static_folder, "img/scilifelab_logo.png"), "rb"
            ).read(),
            "inline",
            headers=[
                ["Content-ID", "<Logo>"],
            ],
        )

        msg.body = flask.render_template(
            "mail/invite.txt",
            link=link,
            sender_name=sender_name,
            unit_name=unit_name,
            unit_email=unit_email,
        )
        msg.html = flask.render_template(
            "mail/invite.html",
            link=link,
            sender_name=sender_name,
            unit_name=unit_name,
            unit_email=unit_email,
        )

        mail.send(msg)

        # TODO: Format response with marshal with?
        return {"email": new_invite.email, "message": "Invite successful!", "status": 200}

    @staticmethod
    def add_user_to_project(existing_user, project, role):
        """Add existing user to a project"""

        allowed_roles = ["Project Owner", "Researcher"]

        if role not in allowed_roles or existing_user.role not in allowed_roles:
            return {
                "status": 403,
                "message": "User Role should be either 'Project Owner' or 'Researcher' to be added to a project",
            }

        owner = False
        if role == "Project Owner":
            owner = True

        project = project_schemas.ProjectRequiredSchema().load({"project": project})
        ownership_change = False
        for rusers in project.researchusers:
            if rusers.researchuser is existing_user:
                if rusers.owner == owner:
                    return {
                        "status": 403,
                        "message": "User is already associated with the project in this capacity",
                    }

                ownership_change = True
                rusers.owner = owner
                break

        if not ownership_change:
            project.researchusers.append(
                models.ProjectUsers(
                    project_id=project.id,
                    user_id=existing_user.username,
                    owner=owner,
                )
            )

        try:
            db.session.commit()
        except (sqlalchemy.exc.SQLAlchemyError, sqlalchemy.exc.IntegrityError) as err:
            flask.current_app.logger.exception(err)
            db.session.rollback()
            message = "User was not associated with the project"
            raise ddserr.DatabaseError(message=f"Server Error: {message}")

        flask.current_app.logger.debug(
            f"User {existing_user.username} associated with project {project.public_id} as Owner={owner}."
        )

        return {
            "status": 200,
            "message": f"User {existing_user.username} associated with project {project.public_id} as Owner={owner}.",
        }


<<<<<<< HEAD
class RemoveUserAssociation(flask_restful.Resource):
    @auth.login_required
    def post(self):
        """Remove a user from a project"""

        args = flask.request.json

        project_id = args.pop("project")
        user_email = args.pop("email")

        # Check if email is registered to a user
        existing_user = user_schemas.UserSchema().load({"email": user_email})
        project = project_schemas.ProjectRequiredSchema().load({"project": project_id})

        if existing_user:
            user_in_project = False
            for user_association in project.researchusers:
                if user_association.user_id == existing_user.username:
                    user_in_project = True
                    db.session.delete(user_association)
            if user_in_project:
                try:
                    db.session.commit()
                    message = (
                        f"User with email {user_email} no longer associated with {project_id}."
                    )
                    status = 200
                except (sqlalchemy.exc.SQLAlchemyError, sqlalchemy.exc.IntegrityError) as err:
                    flask.current_app.logger.exception(err)
                    db.session.rollback()
                    message = "Removing user association with the project has not succeeded"
                    raise ddserr.DatabaseError(message=f"Server Error: {message}")
            else:
                message = "User already not associated with this project"
                status = 200

            flask.current_app.logger.debug(
                f"User {existing_user.username} no longer associated with project {project.public_id}."
            )
        else:
            message = f"Error: {user_email} does not exist in the db."
            status = ddserr.error_codes["NoSuchUserError"]["status"].value

        return flask.make_response(
            flask.jsonify({"message": message}),
            status,
=======
class DeleteUserSelf(flask_restful.Resource):
    """Endpoint to initiate user self removal from the system
    Every user can self-delete the own account with an e-mail confirmation.
    """

    @auth.login_required
    def post(self):
        current_user = auth.current_user()

        email_str = current_user.primary_email

        username = current_user.username

        proj_ids = [proj.public_id for proj in current_user.projects]

        # Create URL safe token for invitation link
        s = itsdangerous.URLSafeTimedSerializer(flask.current_app.config["SECRET_KEY"])
        token = s.dumps(email_str, salt="email-delete")

        # Create deletion request in database unless it already exists
        try:
            if not dds_web.utils.delrequest_exists(email_str):
                new_delrequest = models.DeletionRequest(
                    **{
                        "requester": current_user,
                        "email": email_str,
                        "issued": dds_web.utils.current_time(),
                    }
                )
                db.session.add(new_delrequest)
                db.session.commit()
            else:
                return {
                    "message": f"The confirmation link has already been sent to your address {email_str}!",
                    "status": 200,
                }

        except sqlalchemy.exc.SQLAlchemyError as sqlerr:
            db.session.rollback()
            raise ddserr.DatabaseError(
                message=f"Creation of self-deletion request failed due to database error: {sqlerr}",
                pass_message=False,
            )

        # Create link for deletion request email
        link = flask.url_for("auth_blueprint.confirm_self_deletion", token=token, _external=True)
        subject = f"Confirm deletion of your user account {username} in the SciLifeLab Data Delivery System"
        projectnames = "; ".join(proj_ids)

        msg = flask_mail.Message(
            subject,
            sender=flask.current_app.config["MAIL_SENDER_ADDRESS"],
            recipients=[email_str],
        )

        # Need to attach the image to be able to use it
        msg.attach(
            "scilifelab_logo.png",
            "image/png",
            open(
                os.path.join(flask.current_app.static_folder, "img/scilifelab_logo.png"), "rb"
            ).read(),
            "inline",
            headers=[
                ["Content-ID", "<Logo>"],
            ],
        )

        msg.body = flask.render_template(
            "mail/deletion_request.txt",
            link=link,
            sender_name=current_user.name,
            projects=projectnames,
        )
        msg.html = flask.render_template(
            "mail/deletion_request.html",
            link=link,
            sender_name=current_user.name,
            projects=projectnames,
        )

        mail.send(msg)

        flask.current_app.logger.info(
            f"The user account {username} / {email_str} ({current_user.role}) has requested self-deletion."
        )

        return flask.make_response(
            flask.jsonify(
                {
                    "message": f"Requested account deletion initiated. An e-mail with a confirmation link has been sent to your address {email_str}!",
                }
            )
        )


class DeleteUser(flask_restful.Resource):
    """Endpoint to remove users from the system

    Unit admins can delete unitusers. Super admins can delete any user."""

    @auth.login_required(role=["Super Admin", "Unit Admin"])
    def post(self):

        user = user_schemas.UserSchema().load(flask.request.json)
        if user is None:
            raise ddserr.UserDeletionError(
                message=f"This e-mail address is not associated with a user in the DDS, make sure it is not misspelled."
            )

        user_email_str = user.primary_email
        current_user = auth.current_user()

        if current_user.role == "Unit Admin":
            if user.role not in ["Unit Admin", "Unit Personnel"] or current_user.unit != user.unit:
                raise ddserr.UserDeletionError(
                    message=f"You are not allowed to delete this user. As a unit admin, you're only allowed to delete users in your unit."
                )

        if current_user == user:
            raise ddserr.UserDeletionError(
                message=f"To delete your own account, use the '--self' flag instead!"
            )

        DBConnector().delete_user(user)

        msg = f"The user account {user.username} ({user_email_str}, {user.role})  has been terminated successfully been by {current_user.name} ({current_user.role})."
        flask.current_app.logger.info(msg)

        return flask.make_response(
            flask.jsonify(
                {
                    "message": f"You successfully deleted the account {user.username} ({user_email_str}, {user.role})!"
                }
            )
>>>>>>> 13b69bb9
        )


class Token(flask_restful.Resource):
    """Generates token for the user."""

    decorators = [
        limiter.limit(
            dds_web.utils.rate_limit_from_config,
            methods=["GET"],
            error_message=ddserr.error_codes["TooManyRequestsError"]["message"],
        )
    ]

    @basic_auth.login_required
    def get(self):
        return flask.jsonify({"token": jwt_token(username=auth.current_user().username)})


class EncryptedToken(flask_restful.Resource):
    """Generates encrypted token for the user."""

    decorators = [
        limiter.limit(
            dds_web.utils.rate_limit_from_config,
            methods=["GET"],
            error_message=ddserr.error_codes["TooManyRequestsError"]["message"],
        )
    ]

    @basic_auth.login_required
    def get(self):
        return flask.jsonify(
            {
                "token": encrypted_jwt_token(
                    username=auth.current_user().username, sensitive_content=None
                )
            }
        )


class ShowUsage(flask_restful.Resource):
    """Calculate and display the amount of GB hours and the total cost."""

    @auth.login_required(role=["Super Admin", "Unit Admin", "Unit Personnel"])
    def get(self):
        current_user = auth.current_user()

        # Check that user is unit account
        if current_user.role != "unit":
            raise ddserr.AccessDeniedError(
                "Access denied - only unit accounts can get invoicing information."
            )

        # Get unit info from table (incl safespring proj name)
        try:
            unit_info = models.Unit.query.filter(
                models.Unit.id == sqlalchemy.func.binary(current_user.unit_id)
            ).first()
        except sqlalchemy.exc.SQLAlchemyError as err:
            flask.current_app.logger.exception(err)
            raise ddserr.DatabaseError(f"Failed getting unit information.")

        # Total number of GB hours and cost saved in the db for the specific unit
        total_gbhours_db = 0.0
        total_cost_db = 0.0

        # Project (bucket) specific info
        usage = {}
        for p in unit_info.projects:

            # Define fields in usage dict
            usage[p.public_id] = {"gbhours": 0.0, "cost": 0.0}

            for f in p.files:
                for v in f.versions:
                    # Calculate hours of the current file
                    time_uploaded = datetime.datetime.strptime(
                        v.time_uploaded,
                        "%Y-%m-%d %H:%M:%S.%f%z",
                    )
                    time_deleted = (
                        v.time_deleted if v.time_deleted else dds_web.utils.current_time()
                    )
                    file_hours = (time_deleted - time_uploaded).seconds / (60 * 60)

                    # Calculate GBHours, if statement to avoid zerodivision exception
                    gb_hours = ((v.size_stored / 1e9) / file_hours) if file_hours else 0.0

                    # Save file version gbhours to project info and increase total unit sum
                    usage[p.public_id]["gbhours"] += gb_hours
                    total_gbhours_db += gb_hours

                    # Calculate approximate cost per gbhour: kr per gb per month / (days * hours)
                    cost_gbhour = 0.09 / (30 * 24)
                    cost = gb_hours * cost_gbhour

                    # Save file cost to project info and increase total unit cost
                    usage[p.public_id]["cost"] += cost
                    total_cost_db += cost

            usage[p.public_id].update(
                {
                    "gbhours": round(usage[p.public_id]["gbhours"], 2),
                    "cost": round(usage[p.public_id]["cost"], 2),
                }
            )

        return flask.jsonify(
            {
                "total_usage": {
                    "gbhours": round(total_gbhours_db, 2),
                    "cost": round(total_cost_db, 2),
                },
                "project_usage": usage,
            }
        )


class InvoiceUnit(flask_restful.Resource):
    """Calculate the actual cost from the Safespring invoicing specification."""

    @auth.login_required(role=["Super Admin", "Unit Admin", "Unit Personnel"])
    def get(self):
        current_user = auth.current_user()

        # Check that user is unit account
        if current_user.role != "unit":
            raise ddserr.AccessDeniedError(
                "Access denied - only unit accounts can get invoicing information."
            )

        # Get unit info from table (incl safespring proj name)
        try:
            unit_info = models.Unit.query.filter(
                models.Unit.id == sqlalchemy.func.binary(current_user.unit_id)
            ).first()
        except sqlalchemy.exc.SQLAlchemyError as err:
            flask.current_app.logger.exception(err)
            raise ddserr.DatabaseError(f"Failed getting unit information.")

        # Get info from safespring invoice
        # TODO (ina): Move to another class or function - will be calling the safespring api
        csv_path = pathlib.Path("").parent / pathlib.Path("development/safespring_invoicespec.csv")
        csv_contents = pandas.read_csv(csv_path, sep=";", header=1)
        safespring_project_row = csv_contents.loc[csv_contents["project"] == unit_info.safespring]

        flask.current_app.logger.debug(safespring_project_row)

        return flask.jsonify({"test": "ok"})<|MERGE_RESOLUTION|>--- conflicted
+++ resolved
@@ -280,7 +280,143 @@
         }
 
 
-<<<<<<< HEAD
+class DeleteUserSelf(flask_restful.Resource):
+    """Endpoint to initiate user self removal from the system
+    Every user can self-delete the own account with an e-mail confirmation.
+    """
+
+    @auth.login_required
+    def post(self):
+        current_user = auth.current_user()
+
+        email_str = current_user.primary_email
+
+        username = current_user.username
+
+        proj_ids = [proj.public_id for proj in current_user.projects]
+
+        # Create URL safe token for invitation link
+        s = itsdangerous.URLSafeTimedSerializer(flask.current_app.config["SECRET_KEY"])
+        token = s.dumps(email_str, salt="email-delete")
+
+        # Create deletion request in database unless it already exists
+        try:
+            if not dds_web.utils.delrequest_exists(email_str):
+                new_delrequest = models.DeletionRequest(
+                    **{
+                        "requester": current_user,
+                        "email": email_str,
+                        "issued": dds_web.utils.current_time(),
+                    }
+                )
+                db.session.add(new_delrequest)
+                db.session.commit()
+            else:
+                return {
+                    "message": f"The confirmation link has already been sent to your address {email_str}!",
+                    "status": 200,
+                }
+
+        except sqlalchemy.exc.SQLAlchemyError as sqlerr:
+            db.session.rollback()
+            raise ddserr.DatabaseError(
+                message=f"Creation of self-deletion request failed due to database error: {sqlerr}",
+                pass_message=False,
+            )
+
+        # Create link for deletion request email
+        link = flask.url_for("auth_blueprint.confirm_self_deletion", token=token, _external=True)
+        subject = f"Confirm deletion of your user account {username} in the SciLifeLab Data Delivery System"
+        projectnames = "; ".join(proj_ids)
+
+        msg = flask_mail.Message(
+            subject,
+            sender=flask.current_app.config["MAIL_SENDER_ADDRESS"],
+            recipients=[email_str],
+        )
+
+        # Need to attach the image to be able to use it
+        msg.attach(
+            "scilifelab_logo.png",
+            "image/png",
+            open(
+                os.path.join(flask.current_app.static_folder, "img/scilifelab_logo.png"), "rb"
+            ).read(),
+            "inline",
+            headers=[
+                ["Content-ID", "<Logo>"],
+            ],
+        )
+
+        msg.body = flask.render_template(
+            "mail/deletion_request.txt",
+            link=link,
+            sender_name=current_user.name,
+            projects=projectnames,
+        )
+        msg.html = flask.render_template(
+            "mail/deletion_request.html",
+            link=link,
+            sender_name=current_user.name,
+            projects=projectnames,
+        )
+
+        mail.send(msg)
+
+        flask.current_app.logger.info(
+            f"The user account {username} / {email_str} ({current_user.role}) has requested self-deletion."
+        )
+
+        return flask.make_response(
+            flask.jsonify(
+                {
+                    "message": f"Requested account deletion initiated. An e-mail with a confirmation link has been sent to your address {email_str}!",
+                }
+            )
+        )
+
+
+class DeleteUser(flask_restful.Resource):
+    """Endpoint to remove users from the system
+
+    Unit admins can delete unitusers. Super admins can delete any user."""
+
+    @auth.login_required(role=["Super Admin", "Unit Admin"])
+    def post(self):
+
+        user = user_schemas.UserSchema().load(flask.request.json)
+        if user is None:
+            raise ddserr.UserDeletionError(
+                message=f"This e-mail address is not associated with a user in the DDS, make sure it is not misspelled."
+            )
+
+        user_email_str = user.primary_email
+        current_user = auth.current_user()
+
+        if current_user.role == "Unit Admin":
+            if user.role not in ["Unit Admin", "Unit Personnel"] or current_user.unit != user.unit:
+                raise ddserr.UserDeletionError(
+                    message=f"You are not allowed to delete this user. As a unit admin, you're only allowed to delete users in your unit."
+                )
+
+        if current_user == user:
+            raise ddserr.UserDeletionError(
+                message=f"To delete your own account, use the '--self' flag instead!"
+            )
+
+        DBConnector().delete_user(user)
+
+        msg = f"The user account {user.username} ({user_email_str}, {user.role})  has been terminated successfully been by {current_user.name} ({current_user.role})."
+        flask.current_app.logger.info(msg)
+
+        return flask.make_response(
+            flask.jsonify(
+                {
+                    "message": f"You successfully deleted the account {user.username} ({user_email_str}, {user.role})!"
+                }
+            )
+        )
+ 
 class RemoveUserAssociation(flask_restful.Resource):
     @auth.login_required
     def post(self):
@@ -327,143 +463,6 @@
         return flask.make_response(
             flask.jsonify({"message": message}),
             status,
-=======
-class DeleteUserSelf(flask_restful.Resource):
-    """Endpoint to initiate user self removal from the system
-    Every user can self-delete the own account with an e-mail confirmation.
-    """
-
-    @auth.login_required
-    def post(self):
-        current_user = auth.current_user()
-
-        email_str = current_user.primary_email
-
-        username = current_user.username
-
-        proj_ids = [proj.public_id for proj in current_user.projects]
-
-        # Create URL safe token for invitation link
-        s = itsdangerous.URLSafeTimedSerializer(flask.current_app.config["SECRET_KEY"])
-        token = s.dumps(email_str, salt="email-delete")
-
-        # Create deletion request in database unless it already exists
-        try:
-            if not dds_web.utils.delrequest_exists(email_str):
-                new_delrequest = models.DeletionRequest(
-                    **{
-                        "requester": current_user,
-                        "email": email_str,
-                        "issued": dds_web.utils.current_time(),
-                    }
-                )
-                db.session.add(new_delrequest)
-                db.session.commit()
-            else:
-                return {
-                    "message": f"The confirmation link has already been sent to your address {email_str}!",
-                    "status": 200,
-                }
-
-        except sqlalchemy.exc.SQLAlchemyError as sqlerr:
-            db.session.rollback()
-            raise ddserr.DatabaseError(
-                message=f"Creation of self-deletion request failed due to database error: {sqlerr}",
-                pass_message=False,
-            )
-
-        # Create link for deletion request email
-        link = flask.url_for("auth_blueprint.confirm_self_deletion", token=token, _external=True)
-        subject = f"Confirm deletion of your user account {username} in the SciLifeLab Data Delivery System"
-        projectnames = "; ".join(proj_ids)
-
-        msg = flask_mail.Message(
-            subject,
-            sender=flask.current_app.config["MAIL_SENDER_ADDRESS"],
-            recipients=[email_str],
-        )
-
-        # Need to attach the image to be able to use it
-        msg.attach(
-            "scilifelab_logo.png",
-            "image/png",
-            open(
-                os.path.join(flask.current_app.static_folder, "img/scilifelab_logo.png"), "rb"
-            ).read(),
-            "inline",
-            headers=[
-                ["Content-ID", "<Logo>"],
-            ],
-        )
-
-        msg.body = flask.render_template(
-            "mail/deletion_request.txt",
-            link=link,
-            sender_name=current_user.name,
-            projects=projectnames,
-        )
-        msg.html = flask.render_template(
-            "mail/deletion_request.html",
-            link=link,
-            sender_name=current_user.name,
-            projects=projectnames,
-        )
-
-        mail.send(msg)
-
-        flask.current_app.logger.info(
-            f"The user account {username} / {email_str} ({current_user.role}) has requested self-deletion."
-        )
-
-        return flask.make_response(
-            flask.jsonify(
-                {
-                    "message": f"Requested account deletion initiated. An e-mail with a confirmation link has been sent to your address {email_str}!",
-                }
-            )
-        )
-
-
-class DeleteUser(flask_restful.Resource):
-    """Endpoint to remove users from the system
-
-    Unit admins can delete unitusers. Super admins can delete any user."""
-
-    @auth.login_required(role=["Super Admin", "Unit Admin"])
-    def post(self):
-
-        user = user_schemas.UserSchema().load(flask.request.json)
-        if user is None:
-            raise ddserr.UserDeletionError(
-                message=f"This e-mail address is not associated with a user in the DDS, make sure it is not misspelled."
-            )
-
-        user_email_str = user.primary_email
-        current_user = auth.current_user()
-
-        if current_user.role == "Unit Admin":
-            if user.role not in ["Unit Admin", "Unit Personnel"] or current_user.unit != user.unit:
-                raise ddserr.UserDeletionError(
-                    message=f"You are not allowed to delete this user. As a unit admin, you're only allowed to delete users in your unit."
-                )
-
-        if current_user == user:
-            raise ddserr.UserDeletionError(
-                message=f"To delete your own account, use the '--self' flag instead!"
-            )
-
-        DBConnector().delete_user(user)
-
-        msg = f"The user account {user.username} ({user_email_str}, {user.role})  has been terminated successfully been by {current_user.name} ({current_user.role})."
-        flask.current_app.logger.info(msg)
-
-        return flask.make_response(
-            flask.jsonify(
-                {
-                    "message": f"You successfully deleted the account {user.username} ({user_email_str}, {user.role})!"
-                }
-            )
->>>>>>> 13b69bb9
         )
 
 
