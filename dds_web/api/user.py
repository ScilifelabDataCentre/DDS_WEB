"""User related endpoints e.g. authentication."""

####################################################################################################
# IMPORTS ################################################################################ IMPORTS #
####################################################################################################

# Standard library
import os
import smtplib
import time
import datetime

# Installed
import flask
import flask_restful
import flask_mail
import itsdangerous
import marshmallow
import structlog
import sqlalchemy
import http


# Own modules
from dds_web import auth, mail, db, basic_auth, limiter
from dds_web.database import models
import dds_web.utils
import dds_web.forms
import dds_web.errors as ddserr
from dds_web.api.schemas import project_schemas, user_schemas, token_schemas
from dds_web.api.dds_decorators import (
    logging_bind_request,
    args_required,
    json_required,
    handle_validation_errors,
)
from dds_web.security.project_user_keys import (
    generate_invite_key_pair,
    share_project_private_key,
)
from dds_web.security.tokens import encrypted_jwt_token, update_token_with_mfa
from dds_web.security.auth import get_user_roles_common


# initiate bound logger
action_logger = structlog.getLogger("actions")

####################################################################################################
# ENDPOINTS ############################################################################ ENDPOINTS #
####################################################################################################
class AddUser(flask_restful.Resource):
    @auth.login_required(role=["Super Admin", "Unit Admin", "Unit Personnel", "Project Owner"])
    @logging_bind_request
    @json_required
    @handle_validation_errors
    def post(self):
        """Associate existing users or unanswered invites with projects or create invites"""
        args = flask.request.args
        json_info = flask.request.json

        # Verify valid role (should also catch None)
        role = json_info.get("role")
        if not dds_web.utils.valid_user_role(specified_role=role):
            raise ddserr.DDSArgumentError(message="Invalid user role.")

        # A project may or may not be specified
        project = args.get("project") if args else None
        if project:
            project = project_schemas.ProjectRequiredSchema().load({"project": project})

        # Verify email
        email = json_info.get("email")
        if not email:
            raise ddserr.DDSArgumentError(message="Email address required to add or invite.")

        # Notify the users about project additions? Invites are still being sent out.
        send_email = json_info.get("send_email", True)

        # Check if email is registered to a user
        existing_user = user_schemas.UserSchema().load({"email": email})
        unanswered_invite = user_schemas.UnansweredInvite().load({"email": email})

        if existing_user or unanswered_invite:
            if not project:
                raise ddserr.DDSArgumentError(
                    message=(
                        "This user was already added to the system. "
                        "Specify the project you wish to give access to."
                    )
                )

            add_user_result = self.add_to_project(
                whom=existing_user or unanswered_invite,
                project=project,
                role=role,
                send_email=send_email,
            )
            return add_user_result, add_user_result["status"]

        else:
            # Send invite if the user doesn't exist
            invite_user_result = self.invite_user(email=email, new_user_role=role, project=project)

            return invite_user_result, invite_user_result["status"]

    @staticmethod
    @logging_bind_request
    def invite_user(email, new_user_role, project=None):
        """Invite a new user"""

        current_user_role = get_user_roles_common(user=auth.current_user())

        if not project:
            if current_user_role == "Project Owner":
                return {
                    "status": ddserr.InviteError.code.value,
                    "message": "Project ID required to invite users to projects.",
                }
            if new_user_role == "Project Owner":
                return {
                    "status": ddserr.InviteError.code.value,
                    "message": "Project ID required to invite a 'Project Owner'.",
                }

        # Verify role or current and new user
        if current_user_role == "Super Admin" and project:
            return {
                "status": ddserr.InviteError.code.value,
                "message": (
                    "Super Admins do not have project data access and can therefore "
                    "not invite users to specific projects."
                ),
            }
        elif current_user_role == "Unit Admin" and new_user_role == "Super Admin":
            return {
                "status": ddserr.AccessDeniedError.code.value,
                "message": ddserr.AccessDeniedError.description,
            }
        elif current_user_role == "Unit Personnel" and new_user_role in [
            "Super Admin",
            "Unit Admin",
        ]:
            return {
                "status": ddserr.AccessDeniedError.code.value,
                "message": ddserr.AccessDeniedError.description,
            }
        elif current_user_role == "Project Owner" and new_user_role in [
            "Super Admin",
            "Unit Admin",
            "Unit Personnel",
        ]:
            return {
                "status": ddserr.AccessDeniedError.code.value,
                "message": ddserr.AccessDeniedError.description,
            }
        elif current_user_role == "Researcher":
            return {
                "status": ddserr.AccessDeniedError.code.value,
                "message": ddserr.AccessDeniedError.description,
            }

        # Create invite row
        new_invite = models.Invite(
            email=email,
            role=("Researcher" if new_user_role == "Project Owner" else new_user_role),
        )

        # Create URL safe token for invitation link
        token = encrypted_jwt_token(
            username="",
            sensitive_content=generate_invite_key_pair(invite=new_invite).hex(),
            expires_in=datetime.timedelta(
                hours=flask.current_app.config["INVITATION_EXPIRES_IN_HOURS"]
            ),
            additional_claims={"inv": new_invite.email},
        )

        # Create link for invitation email
        link = flask.url_for("auth_blueprint.confirm_invite", token=token, _external=True)

        # Quick search gave this as the URL length limit.
        if len(link) >= 2048:
            flask.current_app.logger.error(
                "Invitation link was not possible to create due to length."
            )
            return {
                "message": "Invite failed due to server error",
                "status": http.HTTPStatus.INTERNAL_SERVER_ERROR,
            }

        # Compose and send email
        AddUser.compose_and_send_email_to_user(userobj=new_invite, mail_type="invite", link=link)

        # Append invite to unit if applicable
        if new_invite.role in ["Unit Admin", "Unit Personnel"]:
            if "Unit" in auth.current_user().role:
                # Give new unit user access to all projects of the unit
                auth.current_user().unit.invites.append(new_invite)
                for unit_project in auth.current_user().unit.projects:
                    if unit_project.is_active:
                        share_project_private_key(
                            from_user=auth.current_user(),
                            to_another=new_invite,
                            from_user_token=dds_web.security.auth.obtain_current_encrypted_token(),
                            project=unit_project,
                        )

                if not project:  # specified project is disregarded for unituser invites
                    msg = f"{str(new_invite)} was successful."
                else:
                    msg = f"{str(new_invite)} was successful, but specification for {str(project)} dropped. Unit Users have automatic access to projects of their unit."

        else:
            db.session.add(new_invite)
            if project:
                share_project_private_key(
                    from_user=auth.current_user(),
                    to_another=new_invite,
                    project=project,
                    from_user_token=dds_web.security.auth.obtain_current_encrypted_token(),
                    is_project_owner=new_user_role == "Project Owner",
                )

        db.session.commit()
        msg = f"{str(new_invite)} was successful."

        return {
            "email": new_invite.email,
            "message": msg,
            "status": http.HTTPStatus.OK,
        }

    @staticmethod
    def send_email_with_retry(msg, times_retried=0):
        """Send email with retry on exception"""

        try:
            mail.send(msg)
        except smtplib.SMTPException as err:
            # Wait a little bit
            time.sleep(10)
            # Retry twice
            if times_retried < 2:
                retry = times_retried + 1
                AddUser.send_email_with_retry(msg, retry)

    @staticmethod
    @logging_bind_request
    def add_to_project(whom, project, role, send_email=True):
        """Add existing user or invite to a project"""

        allowed_roles = ["Project Owner", "Researcher"]

        if role not in allowed_roles or whom.role not in allowed_roles:
            return {
                "status": ddserr.AccessDeniedError.code.value,
                "message": (
                    "User Role should be either 'Project Owner' or "
                    "'Researcher' to be added to a project"
                ),
            }

        owner = role == "Project Owner"
        ownership_change = False

        if isinstance(whom, models.ResearchUser):
            project_user_row = models.ProjectUsers.query.filter_by(
                project_id=project.id, user_id=whom.username
            ).one_or_none()
        else:
            project_user_row = models.ProjectInviteKeys.query.filter_by(
                project_id=project.id, invite_id=whom.id
            ).one_or_none()

        if project_user_row:
            send_email = False
            if project_user_row.owner == owner:
                return {
                    "status": ddserr.RoleException.code.value,
                    "message": f"{str(whom)} is already associated with the {str(project)} in this capacity. ",
                }
            ownership_change = True
            project_user_row.owner = owner

        if not ownership_change:
            if isinstance(whom, models.ResearchUser):
                project.researchusers.append(
                    models.ProjectUsers(
                        project_id=project.id,
                        user_id=whom.username,
                        owner=owner,
                    )
                )

            share_project_private_key(
                from_user=auth.current_user(),
                to_another=whom,
                from_user_token=dds_web.security.auth.obtain_current_encrypted_token(),
                project=project,
                is_project_owner=owner,
            )

        try:
            db.session.commit()
        except (sqlalchemy.exc.SQLAlchemyError, sqlalchemy.exc.IntegrityError) as err:
            flask.current_app.logger.exception(err)
            db.session.rollback()
            raise ddserr.DatabaseError(
                message=f"Server Error: User was not associated with the project"
            )

        # If project is already released and not expired, send mail to user
        if send_email and project.current_status == "Available":
            AddUser.compose_and_send_email_to_user(whom, "project_release", project=project)

        flask.current_app.logger.debug(
            f"{str(whom)} was associated with {str(project)} as Owner={owner}."
        )

        return {
            "status": http.HTTPStatus.OK,
            "message": (
                f"{str(whom)} was associated with "
                f"{str(project)} as Owner={owner}. An e-mail notification has{' not ' if not send_email else ' '}been sent."
            ),
        }

    @staticmethod
    @logging_bind_request
    def compose_and_send_email_to_user(userobj, mail_type, link=None, project=None):
        """Compose and send email"""
        if hasattr(userobj, "emails"):
            recipients = [x.email for x in userobj.emails]
        else:
            # userobj likely an invite
            recipients = [userobj.email]

        unit_name = None
        unit_email = None
        project_id = None
        deadline = None
        if auth.current_user().role in ["Unit Admin", "Unit Personnel"]:
            unit = auth.current_user().unit
            unit_name = unit.external_display_name
            unit_email = unit.contact_email
            sender_name = auth.current_user().name
            subject_subject = unit_name

        else:
            sender_name = auth.current_user().name
            subject_subject = sender_name

        # Fill in email subject with sentence subject
        if mail_type == "invite":
            subject = f"{subject_subject} invites you to the SciLifeLab Data Delivery System"
        elif mail_type == "project_release":
            subject = f"Project made available by {subject_subject} in the SciLifeLab Data Delivery System"
            project_id = project.public_id
            deadline = project.current_deadline.astimezone(datetime.timezone.utc).strftime(
                "%Y-%m-%d %H:%M:%S %Z"
            )
        else:
            raise ddserr.DDSArgumentError(message="Invalid mail type!")

        msg = flask_mail.Message(
            subject,
            recipients=recipients,
        )

        # Need to attach the image to be able to use it
        msg.attach(
            "scilifelab_logo.png",
            "image/png",
            open(
                os.path.join(flask.current_app.static_folder, "img/scilifelab_logo.png"), "rb"
            ).read(),
            "inline",
            headers=[
                ["Content-ID", "<Logo>"],
            ],
        )

        msg.body = flask.render_template(
            f"mail/{mail_type}.txt",
            link=link,
            sender_name=sender_name,
            unit_name=unit_name,
            unit_email=unit_email,
            project_id=project_id,
            deadline=deadline,
        )
        msg.html = flask.render_template(
            f"mail/{mail_type}.html",
            link=link,
            sender_name=sender_name,
            unit_name=unit_name,
            unit_email=unit_email,
            project_id=project_id,
            deadline=deadline,
        )

        AddUser.send_email_with_retry(msg)


class RetrieveUserInfo(flask_restful.Resource):
    @auth.login_required
    @logging_bind_request
    def get(self):
        """Return own info when queried"""
        curr_user = auth.current_user()
        info = {}
        info["email_primary"] = curr_user.primary_email
        info["emails_all"] = [x.email for x in curr_user.emails]
        info["role"] = curr_user.role
        info["username"] = curr_user.username
        info["name"] = curr_user.name
        if "Unit" in curr_user.role and curr_user.is_admin:
            info["is_admin"] = curr_user.is_admin
        return {"info": info}


class DeleteUserSelf(flask_restful.Resource):
    """Endpoint to initiate user self removal from the system
    Every user can self-delete the own account with an e-mail confirmation.
    """

    @auth.login_required
    @logging_bind_request
    def delete(self):
        """Request deletion of own account."""
        current_user = auth.current_user()

        email_str = current_user.primary_email

        username = current_user.username

        proj_ids = [proj.public_id for proj in current_user.projects]

        # Create URL safe token for invitation link
        s = itsdangerous.URLSafeTimedSerializer(flask.current_app.config["SECRET_KEY"])
        token = s.dumps(email_str, salt="email-delete")

        # Create deletion request in database unless it already exists
        try:
            if not dds_web.utils.delrequest_exists(email_str):
                new_delrequest = models.DeletionRequest(
                    **{
                        "requester": current_user,
                        "email": email_str,
                        "issued": dds_web.utils.current_time(),
                    }
                )
                db.session.add(new_delrequest)
                db.session.commit()
            else:
                return {
                    "message": (
                        "The confirmation link has already "
                        f"been sent to your address {email_str}!"
                    ),
                    "status": http.HTTPStatus.OK,
                }

        except sqlalchemy.exc.SQLAlchemyError as sqlerr:
            db.session.rollback()
            raise ddserr.DatabaseError(
                message=f"Creation of self-deletion request failed due to database error: {sqlerr}",
            )

        # Create link for deletion request email
        link = flask.url_for("auth_blueprint.confirm_self_deletion", token=token, _external=True)
        subject = f"Confirm deletion of your user account {username} in the SciLifeLab Data Delivery System"
        projectnames = "; ".join(proj_ids)

        msg = flask_mail.Message(
            subject,
            recipients=[email_str],
        )

        # Need to attach the image to be able to use it
        msg.attach(
            "scilifelab_logo.png",
            "image/png",
            open(
                os.path.join(flask.current_app.static_folder, "img/scilifelab_logo.png"), "rb"
            ).read(),
            "inline",
            headers=[
                ["Content-ID", "<Logo>"],
            ],
        )

        msg.body = flask.render_template(
            "mail/deletion_request.txt",
            link=link,
            sender_name=current_user.name,
            projects=projectnames,
        )
        msg.html = flask.render_template(
            "mail/deletion_request.html",
            link=link,
            sender_name=current_user.name,
            projects=projectnames,
        )

        mail.send(msg)

        flask.current_app.logger.info(
            f"The user account {username} / {email_str} ({current_user.role}) "
            "has requested self-deletion."
        )

        return {
            "message": (
                "Requested account deletion initiated. An e-mail with a "
                f"confirmation link has been sent to your address {email_str}!"
            ),
        }


class UserActivation(flask_restful.Resource):
    """Endpoint to reactivate/deactivate users in the system

    Unit admins can reactivate/deactivate unitusers. Super admins can reactivate/deactivate any user."""

    @auth.login_required(role=["Super Admin", "Unit Admin"])
    @logging_bind_request
    @json_required
    @handle_validation_errors
    def post(self):
        # Verify that user specified
        json_input = flask.request.json

        if "email" not in json_input:
            raise ddserr.DDSArgumentError(message="User email missing.")

        user = user_schemas.UserSchema().load({"email": json_input.pop("email")})
        if not user:
            raise ddserr.NoSuchUserError()

        # Verify that the action is specified -- reactivate or deactivate
        action = json_input.get("action")
        if action is None or action == "":
            raise ddserr.DDSArgumentError(
                message="Please provide an action 'deactivate' or 'reactivate' for this request."
            )

        user_email_str = user.primary_email
        current_user = auth.current_user()

        if current_user.role == "Unit Admin":
            if user.role not in ["Unit Admin", "Unit Personnel"] or current_user.unit != user.unit:
                raise ddserr.AccessDeniedError(
                    message=(
                        f"You are not allowed to {action} this user. As a unit admin, "
                        f"you're only allowed to {action} users in your unit."
                    )
                )

        if current_user == user:
            raise ddserr.AccessDeniedError(message=f"You cannot {action} your own account!")

        if (action == "reactivate" and user.is_active) or (
            action == "deactivate" and not user.is_active
        ):
            raise ddserr.DDSArgumentError(message="User is already in desired state!")

        # TODO: Check if user has lost access to any projects and if so, grant access again.
        if action == "reactivate":
            user.active = True

            # TODO: Super admins (current_user) don't have access to projects currently, how handle this?
            list_of_projects = None
            if user.role in ["Project Owner", "Researcher"]:
                list_of_projects = [x.project for x in user.project_associations]
            elif user.role in ["Unit Personnel", "Unit Admin"]:
                list_of_projects = user.unit.projects

            from dds_web.api.project import ProjectAccess  # Needs to be here because of circ.import

            ProjectAccess.give_project_access(
                project_list=list_of_projects, current_user=current_user, user=user
            )

        else:
            user.active = False

        try:
            db.session.commit()
        except sqlalchemy.exc.SQLAlchemyError as err:
            db.session.rollback()
            raise ddserr.DatabaseError(message=str(err))
        msg = (
            f"The user account {user.username} ({user_email_str}, {user.role}) "
            f" has been {action}d successfully been by {current_user.name} ({current_user.role})."
        )
        flask.current_app.logger.info(msg)

        with structlog.threadlocal.bound_threadlocal(
            who={"user": user.username, "role": user.role},
            by_whom={"user": current_user.username, "role": current_user.role},
        ):
            action_logger.info(self.__class__)

        return {
            "message": (
                f"You successfully {action}d the account {user.username} "
                f"({user_email_str}, {user.role})!"
            )
        }


class DeleteUser(flask_restful.Resource):
    """Endpoint to remove users from the system

    Unit admins can delete unitusers. Super admins can delete any user."""

    @auth.login_required(role=["Super Admin", "Unit Admin"])
    @logging_bind_request
    @handle_validation_errors
    def delete(self):

        user = user_schemas.UserSchema().load(flask.request.json)
        if not user:
            raise ddserr.UserDeletionError(
                message=(
                    "This e-mail address is not associated with a user in the DDS, "
                    "make sure it is not misspelled."
                )
            )

        user_email_str = user.primary_email
        current_user = auth.current_user()

        if current_user.role == "Unit Admin":
            if user.role not in ["Unit Admin", "Unit Personnel"] or current_user.unit != user.unit:
                raise ddserr.UserDeletionError(
                    message=(
                        "You are not allowed to delete this user. As a unit admin, "
                        "you're only allowed to delete users in your unit."
                    )
                )

        if current_user == user:
            raise ddserr.UserDeletionError(
                message="To delete your own account, use the '--self' flag instead!"
            )

        self.delete_user(user)

        msg = (
            f"The user account {user.username} ({user_email_str}, {user.role}) has been "
            f"terminated successfully been by {current_user.name} ({current_user.role})."
        )
        flask.current_app.logger.info(msg)

        with structlog.threadlocal.bound_threadlocal(
            who={"user": user.username, "role": user.role},
            by_whom={"user": current_user.username, "role": current_user.role},
        ):
            action_logger.info(self.__class__)

        return {
            "message": (
                f"You successfully deleted the account {user.username} "
                f"({user_email_str}, {user.role})!"
            )
        }

    @staticmethod
    def delete_user(user):
        try:
            parent_user = models.User.query.get(user.username)
            db.session.delete(parent_user)
            db.session.commit()
        except sqlalchemy.exc.SQLAlchemyError as err:
            db.session.rollback()
            raise ddserr.DatabaseError(message=str(err))


class RemoveUserAssociation(flask_restful.Resource):
    @auth.login_required
    @logging_bind_request
    @json_required
    @handle_validation_errors
    def post(self):
        """Remove a user from a project"""
        project = project_schemas.ProjectRequiredSchema().load(flask.request.args)
        json_input = flask.request.json

        if not (user_email := json_input.get("email")):
            raise ddserr.DDSArgumentError(message="User email missing.")

        # Check if email is registered to a user
        existing_user = user_schemas.UserSchema().load({"email": user_email})

        if not existing_user:
            raise ddserr.NoSuchUserError(
                f"The user with email '{user_email}' does not have access to the specified project."
                " Cannot remove non-existent project access."
            )

        user_in_project = False
        for user_association in project.researchusers:
            if user_association.user_id == existing_user.username:
                user_in_project = True
                db.session.delete(user_association)
                project_user_key = models.ProjectUserKeys.query.filter_by(
                    project_id=project.id, user_id=existing_user.username
                ).first()
                if project_user_key:
                    db.session.delete(project_user_key)

        if not user_in_project:
            raise ddserr.NoSuchUserError(
                f"The user with email '{user_email}' does not have access to the specified project."
                " Cannot remove non-existent project access."
            )

        try:
            db.session.commit()
        except (sqlalchemy.exc.SQLAlchemyError, sqlalchemy.exc.IntegrityError) as err:
            flask.current_app.logger.exception(err)
            db.session.rollback()
            raise ddserr.DatabaseError(
                message=(
                    "Server Error: Removing user association with the project has not succeeded"
                )
            )

        flask.current_app.logger.debug(
            f"User {existing_user.username} no longer associated with project {project.public_id}."
        )

        return {
            "message": f"User with email {user_email} no longer associated with {project.public_id}."
        }


class EncryptedToken(flask_restful.Resource):
    """Generates encrypted token for the user."""

    decorators = [
        limiter.limit(
            dds_web.utils.rate_limit_from_config,
            methods=["GET"],
            error_message=ddserr.TooManyRequestsError.description,
        )
    ]

    @basic_auth.login_required
    @logging_bind_request
    def get(self):
        return {
            "message": "Please take this token to /user/second_factor to authenticate with MFA!",
            "token": encrypted_jwt_token(
                username=auth.current_user().username,
                sensitive_content=flask.request.authorization.get("password"),
            ),
        }


class SecondFactor(flask_restful.Resource):
    """Take in and verify an authentication one-time code entered by an authenticated user with basic credentials"""

    @auth.login_required
    @handle_validation_errors
    def get(self):

<<<<<<< HEAD
        args = flask.request.json or {}

        try:
            token_schemas.TokenSchema().load(args)
        except marshmallow.ValidationError as err:
            raise ddserr.AuthenticationError(message=err.messages)
=======
        token_schemas.TokenSchema().load(flask.request.json)
>>>>>>> 8d069919

        token_claims = dds_web.security.auth.obtain_current_encrypted_token_claims()

        return {"token": update_token_with_mfa(token_claims)}


class RequestTOTPActivation(flask_restful.Resource):
    """Request to switch from HOTP to TOTP for second factor authentication."""

    @auth.login_required
    def post(self):

        user = auth.current_user()
        if user.totp_enabled:
            return {"message": "Nothing to do, TOTP is already enabled for this user."}

        # Not really necessary to encrypt this
        token = encrypted_jwt_token(
            username=user.username,
            sensitive_content=None,
            expires_in=datetime.timedelta(
                seconds=3600,
            ),
            additional_claims={"act": "totp"},  # Open for suggestions
        )

        link = flask.url_for("auth_blueprint.activate_totp", token=token, _external=True)
        # Send activation token to email to work as a validation step
        # TODO: refactor this since the email sending code is replicated in many places
        recipients = [user.primary_email]

        # Fill in email subject with sentence subject
        subject = f"Request to activate TOTP for SciLifeLab Data Delivery System"

        msg = flask_mail.Message(
            subject,
            recipients=recipients,
        )

        # Need to attach the image to be able to use it
        msg.attach(
            "scilifelab_logo.png",
            "image/png",
            open(
                os.path.join(flask.current_app.static_folder, "img/scilifelab_logo.png"), "rb"
            ).read(),
            "inline",
            headers=[
                ["Content-ID", "<Logo>"],
            ],
        )

        msg.body = flask.render_template(
            f"mail/request_activate_totp.txt",
            link=link,
        )
        msg.html = flask.render_template(
            f"mail/request_activate_totp.html",
            link=link,
        )

        AddUser.send_email_with_retry(msg)
        return {"message": "Please check your email and follow the attached link to activate TOTP."}


class ShowUsage(flask_restful.Resource):
    """Calculate and display the amount of GB hours and the total cost."""

    @auth.login_required(role=["Super Admin", "Unit Admin", "Unit Personnel"])
    @logging_bind_request
    def get(self):
        current_user = auth.current_user()

        # Check that user is unit account
        if current_user.role not in ["Unit Admin", "Unit Personnel"]:
            raise ddserr.AccessDeniedError(
                "Access denied - only unit accounts can get invoicing information."
            )

        # Get unit info from table (incl safespring proj name)
        try:
            unit_info = models.Unit.query.filter(
                models.Unit.id == sqlalchemy.func.binary(current_user.unit_id)
            ).first()
        except sqlalchemy.exc.SQLAlchemyError as err:
            flask.current_app.logger.exception(err)
            raise ddserr.DatabaseError("Failed getting unit information.")

        # Total number of GB hours and cost saved in the db for the specific unit
        total_gbhours_db = 0.0
        total_cost_db = 0.0

        # Project (bucket) specific info
        usage = {}
        for p in unit_info.projects:

            # Define fields in usage dict
            usage[p.public_id] = {"gbhours": 0.0, "cost": 0.0}

            for f in p.files:
                for v in f.versions:
                    # Calculate hours of the current file
                    time_uploaded = v.time_uploaded
                    time_deleted = (
                        v.time_deleted if v.time_deleted else dds_web.utils.current_time()
                    )
                    file_hours = (time_deleted - time_uploaded).seconds / (60 * 60)

                    # Calculate GBHours, if statement to avoid zerodivision exception
                    gb_hours = ((v.size_stored / 1e9) / file_hours) if file_hours else 0.0

                    # Save file version gbhours to project info and increase total unit sum
                    usage[p.public_id]["gbhours"] += gb_hours
                    total_gbhours_db += gb_hours

                    # Calculate approximate cost per gbhour: kr per gb per month / (days * hours)
                    cost_gbhour = 0.09 / (30 * 24)
                    cost = gb_hours * cost_gbhour

                    # Save file cost to project info and increase total unit cost
                    usage[p.public_id]["cost"] += cost
                    total_cost_db += cost

            usage[p.public_id].update(
                {
                    "gbhours": round(usage[p.public_id]["gbhours"], 2),
                    "cost": round(usage[p.public_id]["cost"], 2),
                }
            )

        return {
            "total_usage": {
                "gbhours": round(total_gbhours_db, 2),
                "cost": round(total_cost_db, 2),
            },
            "project_usage": usage,
        }<|MERGE_RESOLUTION|>--- conflicted
+++ resolved
@@ -767,16 +767,10 @@
     @handle_validation_errors
     def get(self):
 
-<<<<<<< HEAD
-        args = flask.request.json or {}
-
         try:
-            token_schemas.TokenSchema().load(args)
+            token_schemas.TokenSchema().load(flask.request.json)
         except marshmallow.ValidationError as err:
             raise ddserr.AuthenticationError(message=err.messages)
-=======
-        token_schemas.TokenSchema().load(flask.request.json)
->>>>>>> 8d069919
 
         token_claims = dds_web.security.auth.obtain_current_encrypted_token_claims()
 
