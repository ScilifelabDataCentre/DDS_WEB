--- conflicted
+++ resolved
@@ -942,8 +942,6 @@
     def get(self):
         """List unit users within the unit the current user is connected to, or the one defined by a superadmin."""
         unit_users = {}
-<<<<<<< HEAD
-=======
 
         if not auth.current_user().is_active:
             raise ddserr.AccessDeniedError(
@@ -970,7 +968,6 @@
         else:
             unit_row = auth.current_user().unit
 
->>>>>>> 32c6c86f
         keys = ["Name", "Username", "Email", "Role", "Active"]
 
         unit_users = [
