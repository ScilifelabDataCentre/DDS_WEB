--- conflicted
+++ resolved
@@ -55,19 +55,6 @@
 
 @token_auth.verify_token
 def verify_token(token):
-<<<<<<< HEAD
-    """Called by @auth.login_required if not username and password specified but token."""
-    try:
-        data = jwt.decode(token, flask.current_app.config.get("SECRET_KEY"), algorithms="HS256")
-        username = data.get("user")
-        if username:
-            user = models.User.query.get(username)
-            if user:
-                return user
-        return None
-    except jwt.DecodeError:
-        return None
-=======
     key = jwk.JWK.from_password(flask.current_app.config.get("SECRET_KEY"))
     jwttoken = jwt.JWT(key=key, jwt=token, algs=["HS256"])
     data = json.loads(jwttoken.claims)
@@ -77,7 +64,6 @@
         if user:
             return user
     return None
->>>>>>> 0b6d7405
 
 
 @basic_auth.verify_password
