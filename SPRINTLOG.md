# Data Delivery System Web / API: Changelog

Please add a _short_ line describing the PR you make, if the PR implements a specific feature or functionality, or refactor. Not needed if you add very small and unnoticable changes. Not needed when PR includes _only_ tests for already existing feature.

## 2022-02-09 - 2022-02-23

- Secure operations that require cryptographic keys are protected for each user with the user's password ([#889](https://github.com/ScilifelabDataCentre/dds_web/pull/889))
- Implemented the functionality to add project to the invites of a new user as outlined in [issue 887](https://github.com/scilifelabdatacentre/dds_web/issues/887) ([PR888](https://github.com/ScilifelabDataCentre/dds_web/pull/888)).
- Create endpoint for renewing users project access, e.g. after password reset ([886](https://github.com/ScilifelabDataCentre/dds_web/pull/885))
- Added tests for web login and change password ([900](https://github.com/ScilifelabDataCentre/dds_web/pull/900))
- Size-based log rotation working (15\*1MiB)[#897](https://github.com/ScilifelabDataCentre/dds_web/pull/897))
- Added check for project status in RemoveContents endpoint as outlined in [issue 898](https://github.com/ScilifelabDataCentre/dds_web/issues/898) ([PR899](https://github.com/ScilifelabDataCentre/dds_web/pull/899)).
- Implemented the functionality to add project to the invites of a new user as outlined in [issue 887](https://github.com/scilifelabdatacentre/dds_web/issues/887) ([PR888](https://github.com/ScilifelabDataCentre/dds_web/pull/888)).
- Changed and fixed the implementation of password reset ([#891](https://github.com/ScilifelabDataCentre/dds_web/pull/891)
- Changed log rotation to standard format and set maximum to 1MiB per file, max 15 files ([897](https://github.com/ScilifelabDataCentre/dds_web/pull/897))
- Add functionality for reactivating project access for user ([886](https://github.com/ScilifelabDataCentre/dds_web/pull/886))
- Check if user is active before allowing password reset ([903](https://github.com/ScilifelabDataCentre/dds_web/pull/903))
- Add support for database migrations using flask-migrate/Alembic ([#890](https://github.com/ScilifelabDataCentre/dds_web/pull/890))
- Invite Researchers to projects ([911](https://github.com/ScilifelabDataCentre/dds_web/pull/911))
- Changed `is_sensitive` to `non_sensitive` and set to default False ([#913](https://github.com/ScilifelabDataCentre/dds_web/pull/913))
- Rearrangement and clean up of the token ([910](https://github.com/ScilifelabDataCentre/dds_web/pull/910))

## 2022-02-23 - 2022-03-09

- Add landing page after password reset ([#931](https://github.com/ScilifelabDataCentre/dds_web/pull/931))
- Add endpoint for health check (intended for readinessProbe) ([#933](https://github.com/ScilifelabDataCentre/dds_web/pull/933))
- Introduced a `--no-mail` flag in the CLI respectively a `send_email: True/False` json parameter to fix [#924](https://github.com/scilifelabdatacentre/dds_web/issues/924) ([#926](https://github.com/ScilifelabDataCentre/dds_web/pull/926))
- Invite Unit Admin (temporary way) ([#938](https://github.com/ScilifelabDataCentre/dds_web/pull/938))
- Add support for getting IPs from X-Forwarded-For ([#952](https://github.com/ScilifelabDataCentre/dds_web/pull/952))
- Relax requirements for usernames (wider length range, `.` and `-`) ([#943](https://github.com/ScilifelabDataCentre/dds_web/pull/943))
- Delay committing project to db until after the bucket has been created ([#967](https://github.com/ScilifelabDataCentre/dds_web/pull/967))
- Fix logic for notification about sent email ([#963](https://github.com/ScilifelabDataCentre/dds_web/pull/963))
- Extended the `dds_web.api.dds_decorators.logging_bind_request` decorator to catch all not yet caught exceptions and make sure they will be logged ([#958](https://github.com/ScilifelabDataCentre/dds_web/pull/958)).
- Increase the security of the session cookie using HTTPONLY and SECURE ([#972](https://github.com/ScilifelabDataCentre/dds_web/pull/972))
- Add role when listing project users ([#974](https://github.com/ScilifelabDataCentre/dds_web/pull/974))
- Add custom error messages to registration form ([#975](https://github.com/ScilifelabDataCentre/dds_web/pull/975))
- Fix format of self deletion email ([#984](https://github.com/ScilifelabDataCentre/dds_web/pull/984))
- Add a full zero-conf development environment ([#993](https://github.com/ScilifelabDataCentre/dds_web/pull/993))
- Include frontend build in the backend production target ([#1011](https://github.com/ScilifelabDataCentre/dds_web/pull/1011))
- Correct response about project being created when email validation fails for users ([#1014](https://github.com/ScilifelabDataCentre/dds_web/pull/1014))
- Introduced an additional validator `dds_web.utils.contains_disallowed_characters` to fix issue [#1007](https://github.com/scilifelabdatacentre/dds_web/issues/1007) ([#1021](https://github.com/ScilifelabDataCentre/dds_web/pull/1021)).
- Fix regex for listing and deleting files [#1029](https://github.com/scilifelabdatacentre/dds_web/issues/1029)
- Hides the "Size" and "total_size" variables according to the role and project status ([#1032](https://github.com/ScilifelabDataCentre/dds_web/pull/1032)).

## 2022-03-09 - 2022-03-23

- Introduce a separate error message if someone tried to add an unit user to projects individually. ([#1039](https://github.com/ScilifelabDataCentre/dds_web/pull/1039))
- Catch KeyNotFoundError when user tries to give access to a project they themselves do not have access to ([#1045](https://github.com/ScilifelabDataCentre/dds_web/pull/1045))
- Display an error message when the user makes too many authentication requests. ([#1034](https://github.com/ScilifelabDataCentre/dds_web/pull/1034))
- When listing the projects, return whether or not the user has a project key for that particular project ([#1049](https://github.com/ScilifelabDataCentre/dds_web/pull/1049))
- New endpoint for Unit Personnel and Admins to list the other Unit Personnel / Admins within their project ([#1050](https://github.com/ScilifelabDataCentre/dds_web/pull/1050))
- Make previous HOTP invalid at password reset ([#1054](https://github.com/ScilifelabDataCentre/dds_web/pull/1054))
- New PasswordReset table to keep track of when a user has requested a password reset ([#1058](https://github.com/ScilifelabDataCentre/dds_web/pull/1058))
- New endpoint for listing Units as Super Admin ([1060](https://github.com/ScilifelabDataCentre/dds_web/pull/1060))
- New endpoint for listing unit users as Super Admin ([#1059](https://github.com/ScilifelabDataCentre/dds_web/pull/1059))
- Future-proofing the migrations ([#1040](https://github.com/ScilifelabDataCentre/dds_web/pull/1040))
- Return int instead of string from files listing and only return usage info if right role ([#1070](https://github.com/ScilifelabDataCentre/dds_web/pull/1070))
- Batch deletion of files (breaking atomicity) ([#1067](https://github.com/ScilifelabDataCentre/dds_web/pull/1067))
- Change token expiration time to 7 days (168 hours) ([#1061](https://github.com/ScilifelabDataCentre/dds_web/pull/1061))
- Add possibility of deleting invites (temporary fix in delete user endpoint) ([#1075](https://github.com/ScilifelabDataCentre/dds_web/pull/1075))
- Flask command `create-unit` to create unit without having to interact with database directly ([#1075](https://github.com/ScilifelabDataCentre/dds_web/pull/1075))
- Let project description include . and , ([#1080](https://github.com/ScilifelabDataCentre/dds_web/pull/1080))
- Catch OperationalError if there is a database malfunction in `files.py` ([#1089](https://github.com/ScilifelabDataCentre/dds_web/pull/1089))
- Switched the validation for the principal investigator from string to email ([#1084](https://github.com/ScilifelabDataCentre/dds_web/pull/1084)).

## 2022-03-23 - 2022-04-06

- Add link in navbar to the installation documentation ([#1112](https://github.com/ScilifelabDataCentre/dds_web/pull/1112))
- Change from apscheduler to flask-apscheduler - solves the app context issue ([#1109](https://github.com/ScilifelabDataCentre/dds_web/pull/1109))
- Send an email to all Unit Admins when a Unit Admin has reset their password ([#1110](https://github.com/ScilifelabDataCentre/dds_web/pull/1110)).
- Patch: Add check for unanswered invite when creating project and adding user who is already invited ([#1117](https://github.com/ScilifelabDataCentre/dds_web/pull/1117))
- Cronjob: Scheduled task for changing project status from Available to Expired ([#1116](https://github.com/ScilifelabDataCentre/dds_web/pull/1116))
- Cronjob: Scheduled task for changing project status from Expired to Archived ([#1115](https://github.com/ScilifelabDataCentre/dds_web/pull/1115))
- Add a Flask command for finding and deleting "lost files" (files that exist only in db or s3) ([#1124](https://github.com/ScilifelabDataCentre/dds_web/pull/1124))

## 2022-04-06 - 2022-04-20

- New endpoint for adding a message of the day to the database ([#1136](https://github.com/ScilifelabDataCentre/dds_web/pull/1136))
- Patch: Custom error for PI email validation ([#1146](https://github.com/ScilifelabDataCentre/dds_web/pull/1146))
- New Data Delivery System logo ([#1148](https://github.com/ScilifelabDataCentre/dds_web/pull/1148))
- Cronjob: Scheduled task for deleting unanswered invites after a week ([#1147](https://github.com/ScilifelabDataCentre/dds_web/pull/1147))
- Checkbox in registration form and policy to agree to ([#1151](https://github.com/ScilifelabDataCentre/dds_web/pull/1151))
- Patch: Add checks for valid public_id when creating new unit to avoid bucket name errors ([#1154](https://github.com/ScilifelabDataCentre/dds_web/pull/1154))

## 2022-04-20 - 2022-05-04

- Renamed `api/units.py` to `api/superadmin_only.py` to reflect that it's only Super Admin accessible resources ([#1159](https://github.com/ScilifelabDataCentre/dds_web/pull/1159))
- Add unit tests for the "set_available_to_expired" and "set_expired_to_archived" functions ([#1158](https://github.com/ScilifelabDataCentre/dds_web/pull/1158))
- DC Branding: SciLifeLab logo + "Data Delivery System" in nav bar & DC branding in footer ([#1160](https://github.com/ScilifelabDataCentre/dds_web/pull/1160))

## 2022-05-04 - 2022-05-18

- `adr-tools` to document architecture decisions ([#1161](https://github.com/ScilifelabDataCentre/dds_web/pull/1161))
- Bug: API returning float again and CLI `--size` flag works again ([#1162](https://github.com/ScilifelabDataCentre/dds_web/pull/1162))
- Bug: Check for timestamp `0000-00-00 00:00:00` added and invite deleted ([#1163](https://github.com/ScilifelabDataCentre/dds_web/pull/1163))
- Add documentation of status codes in `api/project.py` ([#1164](https://github.com/ScilifelabDataCentre/dds_web/pull/1164))
- Add ability to switch to using TOTP and back to HOTP for MFA ([#936](https://github.com/scilifelabdatacentre/dds_web/issues/936))
- Patch: Fix the warning in web for too soon TOTP login (within 90 seconds) ([#1173](https://github.com/ScilifelabDataCentre/dds_web/pull/1173))
- Bug: Do not remove the bucket when emptying the project ([#1172](https://github.com/ScilifelabDataCentre/dds_web/pull/1172))
- New `add-missing-buckets` argument option to the `lost-files` flask command ([#1174](https://github.com/ScilifelabDataCentre/dds_web/pull/1174))
- Bug: Corrected `lost-files` logic and message ([#1176](https://github.com/ScilifelabDataCentre/dds_web/pull/1176))

## 2022-05-18 - 2022-06-01

- Allow all characters but unicode (e.g. emojis) in project description ([#1178](https://github.com/ScilifelabDataCentre/dds_web/pull/1178))
- Cronjob: Scheduled task for monthly usage data ([#1181](https://github.com/ScilifelabDataCentre/dds_web/pull/1181))
- New tests for `dds_web/__init__.py` ([#1185](https://github.com/ScilifelabDataCentre/dds_web/pull/1185))
- New tests for `dds_web/utils.py` ([#1188](https://github.com/ScilifelabDataCentre/dds_web/pull/1188))
- Removed FontAwesome from web ([#1192](https://github.com/ScilifelabDataCentre/dds_web/pull/1192))

## 2022-06-01 - 2022-06-15

- Change FontAwesome source link to own license ([#1194](https://github.com/ScilifelabDataCentre/dds_web/pull/1194))
- Display MOTD on web ([#1196](https://github.com/ScilifelabDataCentre/dds_web/pull/1196))

## 2022-06-15 - 2022-06-29

- Get MOTD from API ([#1198](https://github.com/ScilifelabDataCentre/dds_web/pull/1198))
- New endpoint for listing all users ([#1204](https://github.com/ScilifelabDataCentre/dds_web/pull/1204))
- Only print warning about missing bucket if the project is active ([#1203](https://github.com/ScilifelabDataCentre/dds_web/pull/1203))
- Removed version check ([#1206](https://github.com/ScilifelabDataCentre/dds_web/pull/1206))

## Summer 2022

- Do not send one time code to email if the email 2fa is getting activated ([#1236](https://github.com/ScilifelabDataCentre/dds_web/pull/1236))
- Raise AccessDeniedError with message when token specified but user not existent ([#1235](https://github.com/ScilifelabDataCentre/dds_web/pull/1235))
- Display multiple MOTDS ([#1212](https://github.com/ScilifelabDataCentre/dds_web/pull/1212))

## 2022-08-18 - 2022-09-02

- Allow Super Admins to deactivate user 2FA via authenticator app ([#1247](https://github.com/ScilifelabDataCentre/dds_web/pull/1247))
- Get troubleshooting document from Confluence ([#1244](https://github.com/ScilifelabDataCentre/dds_web/pull/1244))
- Quarterly cron job calculating projects storage usage based on the database ([#1246](https://github.com/ScilifelabDataCentre/dds_web/pull/1246))
- Add Technical Overview page with links to Confluence and to a PDF download ([#1250](https://github.com/ScilifelabDataCentre/dds_web/pull/1250))
- Technical Overview moved to repository ([#1250](https://github.com/ScilifelabDataCentre/dds_web/pull/1253))
- Troubleshooting document moved to repository and buttons added to web to link and download ([#1255](https://github.com/ScilifelabDataCentre/dds_web/pull/1255))

## 2022-09-02 - 2022-09-16

- Add storage usage information in the Units listing table for Super Admin ([#1264](https://github.com/ScilifelabDataCentre/dds_web/pull/1264))
- New endpoint for setting project as busy / not busy ([#1266](https://github.com/ScilifelabDataCentre/dds_web/pull/1266))
- Check for if project busy before status change ([#1266](https://github.com/ScilifelabDataCentre/dds_web/pull/1266))
- Bug fix: Default timestamps fixed ([#1271](https://github.com/ScilifelabDataCentre/dds_web/pull/1271))
- Change docker image to alpine ([#1272](https://github.com/ScilifelabDataCentre/dds_web/pull/1272))
- Added trivy when publishing to dockerhub ([#1276](https://github.com/ScilifelabDataCentre/dds_web/pull/1276))
- Bug fix: Cost value displayed by the --usage flag fixed ([#1274](https://github.com/ScilifelabDataCentre/dds_web/pull/1274))

## 2022-09-16 - 2022-09-30

- New endpoint: SendMOTD - send important information to users ([#1283](https://github.com/ScilifelabDataCentre/dds_web/pull/1283))
- New table: `Maintenance`, for keeping track of DDS maintenance mode ([#1284](https://github.com/ScilifelabDataCentre/dds_web/pull/1284))
- New endpoint: SetMaintenance - set maintenance mode to on or off ([#1286](https://github.com/ScilifelabDataCentre/dds_web/pull/1286))
- New endpoint: AnyProjectsBusy - check if any projects are busy in DDS ([#1288](https://github.com/ScilifelabDataCentre/dds_web/pull/1288))

## 2022-09-30 - 2022-10-14

- Bug fix: Fix the Invite.projects database model ([#1290](https://github.com/ScilifelabDataCentre/dds_web/pull/1290))
- New endpoint: ListInvites - list invites ([#1294](https://github.com/ScilifelabDataCentre/dds_web/pull/1294))

## 2022-10-14 - 2022-10-28

- Limit projects listing to active projects only; a `--show-all` flag can be used for listing all projects, active and inactive ([#1302](https://github.com/ScilifelabDataCentre/dds_web/pull/1302))
- Return name of project creator from UserProjects ([#1303](https://github.com/ScilifelabDataCentre/dds_web/pull/1303))
- Add version to the footer of the web pages ([#1304](https://github.com/ScilifelabDataCentre/dds_web/pull/1304))
- Add link to the dds instance to the end of all emails ([#1305](https://github.com/ScilifelabDataCentre/dds_web/pull/1305))
- Troubleshooting steps added to web page ([#1309](https://github.com/ScilifelabDataCentre/dds_web/pull/1309))
- Bug: Return instead of project creator if user has been deleted ([#1311](https://github.com/ScilifelabDataCentre/dds_web/pull/1311))
- New endpoint: ProjectInfo - display project information ([#1310](https://github.com/ScilifelabDataCentre/dds_web/pull/1310))

## 2022-11-11 - 2022-11-25

- Link to "How do I get my user account?" from the login form ([#1318](https://github.com/ScilifelabDataCentre/dds_web/pull/1318))

## 2022-11-25 - 2022-12-09

- Changed support email ([#1324](https://github.com/ScilifelabDataCentre/dds_web/pull/1324))
- Allow Super Admin login during maintenance ([#1333](https://github.com/ScilifelabDataCentre/dds_web/pull/1333))

## 2022-12-09 - 2023-01-09: Longer sprint due to Christmas

- Dependency: Bump `certifi` due to CVE-2022-23491 ([#1337](https://github.com/ScilifelabDataCentre/dds_web/pull/1337))
- Dependency: Bump `jwcrypto` due to CVE-2022-3102 ([#1339](https://github.com/ScilifelabDataCentre/dds_web/pull/1339))
- Cronjob: Get number of units and users for reporting ([#1324](https://github.com/ScilifelabDataCentre/dds_web/pull/1335))
- Add ability to change project information via ProjectInfo endpoint ([#1331](https://github.com/ScilifelabDataCentre/dds_web/pull/1331))
- Fix the reporting file path ([1345](https://github.com/ScilifelabDataCentre/dds_web/pull/1345))

## 2023-01-09 - 2023-01-20

- Refactoring: Move flask commands to own module `commands.py` ([#1351](https://github.com/ScilifelabDataCentre/dds_web/pull/1351))
- Workflow: Scan with Snyk on PR and schedule ([#1349](https://github.com/ScilifelabDataCentre/dds_web/pull/1349))
- Flask command (cronjob): Monitor unit usage and warn if above level ([#1350](https://github.com/ScilifelabDataCentre/dds_web/pull/1350))

## 2023-01-20 - 2023-02-03

- Workflow: Do not publish to DockerHub anymore ([#1357](https://github.com/ScilifelabDataCentre/dds_web/pull/1357))
- Refactoring: move cronjobs previously handled by APScheduler to flask commands ([#1355](https://github.com/ScilifelabDataCentre/dds_web/pull/1355))
- Bug: Fix type issue in 0c9c237cced5 (latest) migration ([#1360](https://github.com/ScilifelabDataCentre/dds_web/pull/1360))
- Database: New `Reporting` table for saving unit / user stats every month ([#1363](https://github.com/ScilifelabDataCentre/dds_web/pull/1363))
- Version bump: 2.2.6 ([#1375](https://github.com/ScilifelabDataCentre/dds_web/pull/1375))
- Workflow: Add option to publish dev image manually ([#1376](https://github.com/ScilifelabDataCentre/dds_web/pull/1376))
- Bug: Add value to `Unit.warning_level` for existing units ([#1378](https://github.com/ScilifelabDataCentre/dds_web/pull/1379))
- Workflow: Add option to run trivy on dev and master branches manually ([#1380](https://github.com/ScilifelabDataCentre/dds_web/pull/1380))

## 2023-02-03 - 2023-02-17

- Workflow: Scan with yamllint ([#1385](https://github.com/ScilifelabDataCentre/dds_web/pull/1385))

## 2023-02-17 - 2023-03-03

- Move Rotating log file maximum size and backup count to config variables ([#1388](https://github.com/ScilifelabDataCentre/dds_web/pull/1388))
- Workflow: Scan branch with trivy ([#1377](https://github.com/ScilifelabDataCentre/dds_web/pull/1377))
- Dependencies bumped ([#1387](https://github.com/ScilifelabDataCentre/dds_web/pull/1387))
  - Werkzeug: 2.0.3 --> 2.2.3 (CVE-2023-25577)
  - MarkupSafe: 2.0.1 --> 2.1.1 (prior bumps)
  - Flask-Login: 0.5.0 --> 0.6.2 (prior bumps)
  - Flask: 2.0.2 --> 2.0.3 (prior bumps)
  - Cryptography: 36.0.1 --> 39.0.1 (CVE-2023-0286)
- Npm vulnerability fixed: CVE-2022-25881 ([#1390](https://github.com/ScilifelabDataCentre/dds_web/pull/1390))
- Logging: Configure action-logging to wrap json with parent key "action" ([https://github.com/ScilifelabDataCentre/dds_web/pull/1393](https://github.com/ScilifelabDataCentre/dds_web/pull/1393))
- Workflow: Schedule trivy scan for both dev images and latest release ([#1392](https://github.com/ScilifelabDataCentre/dds_web/pull/1392))
- Improve logging of delete-invites flask command ([#1386](https://github.com/ScilifelabDataCentre/dds_web/pull/1386))
- Workflow: Schedule trivy scan for dev and latest separately ([#1395](https://github.com/ScilifelabDataCentre/dds_web/pull/1395))

# 2023-03-03 - 2023-03-17

- PR template restructured ([#1403](https://github.com/ScilifelabDataCentre/dds_web/pull/1403))
- Only allow latin1-encodable usernames and passwords ([#1402](https://github.com/ScilifelabDataCentre/dds_web/pull/1402))
- Bug: Corrected calculation of used storage space in `monitor_usage` command ([#1404](https://github.com/ScilifelabDataCentre/dds_web/pull/1404))
- Config: Define Argon2 settings in `config.py` and use same settings (as default) during password-hashing as in key-derivation for private key access ([#1406](https://github.com/ScilifelabDataCentre/dds_web/pull/1406))
- Bug: Display same message during password reset independent on if the email address is registered to an account or not ([#1408](https://github.com/ScilifelabDataCentre/dds_web/pull/1408))

# 2023-03-17 - 2023-03-31

_Nothing merged during this sprint_

# 2023-03-31 - 2023-04-14

_Nothing merged during this sprint_

# 2023-04-14 - 2023-04-28

- Documentation: Minor update of Technical Overview ([#1411](https://github.com/ScilifelabDataCentre/dds_web/pull/1411))
- Documentation: Account roles and their permissions ([#1412](https://github.com/ScilifelabDataCentre/dds_web/pull/1412))

# 2023-05-26 - 2023-06-09

- Command:
  - Save number of Unit Personnel instead of total number of unit users ([#1417](https://github.com/ScilifelabDataCentre/dds_web/pull/1417))
  - Save total number of projects ([#1418](https://github.com/ScilifelabDataCentre/dds_web/pull/1418))
  - Save number of Unit Admins ([#1419](https://github.com/ScilifelabDataCentre/dds_web/pull/1419))
  - Save number of active projects ([#1423](https://github.com/ScilifelabDataCentre/dds_web/pull/1423))
  - Change `researchuser_count` column name to `researcher_count` in Reporting table ([#1420](https://github.com/ScilifelabDataCentre/dds_web/pull/1420))
  - Save number of inactive projects ([#1426](https://github.com/ScilifelabDataCentre/dds_web/pull/1426))
  - Save number of unique Project Owners ([#1421](https://github.com/ScilifelabDataCentre/dds_web/pull/1421))
  - Save amount of TB's currently stored in system ([#1424](https://github.com/ScilifelabDataCentre/dds_web/pull/1424))
  - Save amount of TB's uploaded since start ([#1430](https://github.com/ScilifelabDataCentre/dds_web/pull/1430))
  - Save number of TBHours stored in the last month ([#1431](https://github.com/ScilifelabDataCentre/dds_web/pull/1431))
  - Save number of TBHours stored in since start ([#1434](https://github.com/ScilifelabDataCentre/dds_web/pull/1434))
- New version: 2.3.0 ([#1433](https://github.com/ScilifelabDataCentre/dds_web/pull/1433))
- Dependency: Bump `requests` to 2.31.0 due to security vulnerability alert ([#1427](https://github.com/ScilifelabDataCentre/dds_web/pull/1427))
- Endpoint: Statistics; Return all rows stored in the Reporting table ([#1435](https://github.com/ScilifelabDataCentre/dds_web/pull/1435))

# 2023-06-09 - 2023-06-23

- Dependency: Bump `Flask` to 2.2.5 due to security vulnerability alert(s) ([#1425](https://github.com/ScilifelabDataCentre/dds_web/pull/1425))
- Dependency: Bump `redis-py` to 4.5.5 due to security vulnerability alert(s) ([#1437](https://github.com/ScilifelabDataCentre/dds_web/pull/1437))
- Change from personal name to unit name if / where it's displayed in emails ([#1439](https://github.com/ScilifelabDataCentre/dds_web/pull/1439))
- Refactoring: `lost_files_s3_db` flask command changed to group with subcommands ([#1438](https://github.com/ScilifelabDataCentre/dds_web/pull/1438))

# 2023-06-26 - 2023-08-04 (Summer)

- Change display project info depending on the user role ([#1440](https://github.com/ScilifelabDataCentre/dds_web/pull/1440))
- New version: 2.4.0 ([#1443](https://github.com/ScilifelabDataCentre/dds_web/pull/1443))
- Bug fix: Web UI project listing fix ([#1445](https://github.com/ScilifelabDataCentre/dds_web/pull/1445))
- Documentation: Technical Overview, section Creating a Unit in the DDS ([#1449](https://github.com/ScilifelabDataCentre/dds_web/pull/1449))

# 2023-08-07 - 2023-08-18

- Empty endpoint: `ProjectBusy` ([#1446](https://github.com/ScilifelabDataCentre/dds_web/pull/1446))

# 2023-08-04 - 2023-08-18

- Rename storage-related columns in `Unit` table ([#1447](https://github.com/ScilifelabDataCentre/dds_web/pull/1447))
- Dependency: Bump `cryptography` to 41.0.3 due to security vulnerability alerts(s) ([#1451](https://github.com/ScilifelabDataCentre/dds_web/pull/1451))
- Allow for change of storage location ([#1448](https://github.com/ScilifelabDataCentre/dds_web/pull/1448))
- Endpoint: `UnitUserEmails`; Return primary emails for Unit Personnel- and Admins ([#1454](https://github.com/ScilifelabDataCentre/dds_web/pull/1454))
- Change message about project being busy with upload etc ([#1450](https://github.com/ScilifelabDataCentre/dds_web/pull/1450))

# 2023-08-21 - 2023-09-01

- Dependency: Bump `certifi` to 2023.07.22 due to security vulnerability alert(s) ([#1452](https://github.com/ScilifelabDataCentre/dds_web/pull/1452))
- New version: 2.5.0 ([#1458](https://github.com/ScilifelabDataCentre/dds_web/pull/1458))
- Added check for Maintenance mode status in MaintenanceMode endpoint ([#1459](https://github.com/ScilifelabDataCentre/dds_web/pull/1459))

# 2023-09-04 - 2023-09-15

- Bug fix: Database rollback added on project creation failure ([#1461](https://github.com/ScilifelabDataCentre/dds_web/pull/1461))
- Only return date (not time) from `Statistics` endpoint ([#1456](https://github.com/ScilifelabDataCentre/dds_web/pull/1456))
- Set `sto2*` columns in `Unit` table to nullable ([#1456](https://github.com/ScilifelabDataCentre/dds_web/pull/1462))
- Dependency: Bump `MariaDB` to LTS version 10.11.5 ([#1465](https://github.com/ScilifelabDataCentre/dds_web/pull/1465))
- Bug fixed: Row in `ProjectUsers` should also be added if it doesn't exist when giving Researcher access to a specific project ([#1464](https://github.com/ScilifelabDataCentre/dds_web/pull/1464))
- Workflow: Update PR template and clarify sections ([#1467](https://github.com/ScilifelabDataCentre/dds_web/pull/1467))

# 2023-09-18 - 2023-09-29

- Column `sto4_start_time` is automatically set when the create-unit command is run ([#1469](https://github.com/ScilifelabDataCentre/dds_web/pull/1469))
- Replace expired invites when there's a new invitation attempt ([#1466](https://github.com/ScilifelabDataCentre/dds_web/pull/1466))
- New version: 2.5.1 ([#1471](https://github.com/ScilifelabDataCentre/dds_web/pull/1471))
- Revoke project access for unaccepted invites ([#1468](https://github.com/ScilifelabDataCentre/dds_web/pull/1468))

# 2023-10-02 - 2023-10-13

- Project title displayed along with the internal project ID email sent when a project is released ([#1475](https://github.com/ScilifelabDataCentre/dds_web/pull/1475))
- Use full DDS name in MOTD email subject ([#1477](https://github.com/ScilifelabDataCentre/dds_web/pull/1477))
- Add flag --verify-checksum to the comand in email template ([#1478])(https://github.com/ScilifelabDataCentre/dds_web/pull/1478)
- Improved email layout; Highlighted information and commands when project is released ([#1479])(https://github.com/ScilifelabDataCentre/dds_web/pull/1479)

# 2023-10-16 - 2023-11-03 (Longer sprint due to OKR prep and höstlov)

- Added new API endpoint ProjectStatus.patch to extend the deadline ([#1480])(https://github.com/ScilifelabDataCentre/dds_web/pull/1480)
- New version: 2.5.2 ([#1482](https://github.com/ScilifelabDataCentre/dds_web/pull/1482))
- New endpoint `AddFailedFiles` for adding failed files to database ([#1472](https://github.com/ScilifelabDataCentre/dds_web/pull/1472))
- Change the generate usage command to monthly instead of quartely, and add the command to send a usage report specifying the number of months ([#1476](https://github.com/ScilifelabDataCentre/dds_web/pull/1476))
- New ADR record regarding OKR 2024 ([#1483](https://github.com/ScilifelabDataCentre/dds_web/pull/1483))

# 2023-11-6 - 2023-11-17

- Updated Pillow package version to address vulnerabities ([#1486](https://github.com/ScilifelabDataCentre/dds_web/pull/1486))
- Updated urllib3 package version to address vulnerabities ([#1487](https://github.com/ScilifelabDataCentre/dds_web/pull/1487))
- Updated PostCss Node package to address vulnerabities ([#1489](https://github.com/ScilifelabDataCentre/dds_web/pull/1489))
- Updated Several node libraries to address vulnerabities ([#1492](https://github.com/ScilifelabDataCentre/dds_web/pull/1492))
- New version: 2.6.0 ([#1494](https://github.com/ScilifelabDataCentre/dds_web/pull/1494))

# 2023-12-4 - 2023-12-15

- Implemented swagger documentation ([#1495](https://github.com/ScilifelabDataCentre/dds_web/pull/1495))
- Patch update crypthography package to address cve ([#1496](https://github.com/ScilifelabDataCentre/dds_web/pull/1496))
- Fix listing users was not showing PO ([#1497](https://github.com/ScilifelabDataCentre/dds_web/pull/1497))
- Bug: `flask send-usage` permission issue on testing and production environment ([1499](https://github.com/ScilifelabDataCentre/dds_web/pull/1499))
- New version: 2.6.1 ([#1501](https://github.com/ScilifelabDataCentre/dds_web/pull/1501))

# 2023-12-15 - 2024-01-12

- Minor update jinja2 package to address cve ([#1503](https://github.com/ScilifelabDataCentre/dds_web/pull/1503))
- Minor update jwcrypto package to address cve ([#1504](https://github.com/ScilifelabDataCentre/dds_web/pull/1504))

# 2023-01-15 - 2024-01-25

# 2024-01-15 - 2024-01-26

- Document Superadmin endpoints ([#1507](https://github.com/ScilifelabDataCentre/dds_web/pull/1507))
- Document S3 endpoints ([#1509](https://github.com/ScilifelabDataCentre/dds_web/pull/1509))
- Document Project endpoints ([#1508](https://github.com/ScilifelabDataCentre/dds_web/pull/1508))
- Document User endpoints ([#1506](https://github.com/ScilifelabDataCentre/dds_web/pull/1506))

# 2024-01-29 - 2024-02-09

- Use of a fix version of black and linted files to 24.1.1 ([#1510](https://github.com/ScilifelabDataCentre/dds_web/pull/1510))
- Run containers as non-root in development envronment ([#1498](https://github.com/ScilifelabDataCentre/dds_web/pull/1498))

# 2024-02-12 - 2024-03-08

- Criptography update to address cve ([#1512](https://github.com/ScilifelabDataCentre/dds_web/pull/1512))
- Pillow update to address cve ([#1511](https://github.com/ScilifelabDataCentre/dds_web/pull/1511))
- New version: 2.6.2 ([#1514](https://github.com/ScilifelabDataCentre/dds_web/pull/1514))
- Changes in registration from to include user agreement ([#1515](https://github.com/ScilifelabDataCentre/dds_web/pull/1515))

# 2024-02-26 - 2024-03-08

- Add link in footer for new User Agreement and Privacy Policy ([#1516](https://github.com/ScilifelabDataCentre/dds_web/pull/1516))
- New extra release, outside maintenance window, version 2.6.3 ([#1518](https://github.com/ScilifelabDataCentre/dds_web/pull/1518))

# 2024-03-11 - 2024-03-22

- Fix the files endpoints according to the openAPI standards, providing new endpoint version that co-exists with the current one ([#1505](https://github.com/ScilifelabDataCentre/dds_web/pull/1505))
- Added email to troubleshouting webpage, with obfuscation ([#1520](https://github.com/ScilifelabDataCentre/dds_web/pull/1520))

# 2024-03-25 - 2024-04-5

- Update base image and packages to address cve in docker containers ([#1523](https://github.com/ScilifelabDataCentre/dds_web/pull/1523))

# 2024-04-8 - 2024-04-19

- New version: 2.6.4 ([#1526](https://github.com/ScilifelabDataCentre/dds_web/pull/1526))

# 2024-05-6 - 2024-05-17

- Fix the User endpoints according to OpenAPI standar ([#1524](https://github.com/ScilifelabDataCentre/dds_web/pull/1524))

# 2024-05-20 - 2024-05-31

- Update Werkzeug and related libraries to solve CVE([#1530](https://github.com/ScilifelabDataCentre/dds_web/pull/1530))
- Fix raising error when archiving project, bucket deleted but DB error ([#1524](https://github.com/ScilifelabDataCentre/dds_web/pull/1524))
- Increase the identified less covered files([#1521](https://github.com/ScilifelabDataCentre/dds_web/pull/1521))
- Parse boolean inputs correctly ([#1528](https://github.com/ScilifelabDataCentre/dds_web/pull/1528))

# 2024-06-03 - 2024-06-14

- Fix the project endpoints according to the OpenAPI standard ([#1527](https://github.com/ScilifelabDataCentre/dds_web/pull/1527))
- Fix the Superadmin endpoints according to the OpenAPI standard ([#1533](https://github.com/ScilifelabDataCentre/dds_web/pull/1533))

# 2024-06-17 - 2024-06-28

- Update pymysql to address cve ([#1534](https://github.com/ScilifelabDataCentre/dds_web/pull/1534))
- Update authlib to address cve ([#1535](https://github.com/ScilifelabDataCentre/dds_web/pull/1535))
- Update node packages to address cve ([#1536](https://github.com/ScilifelabDataCentre/dds_web/pull/1536))

# 2024-07-15 - 2024-07-26

- Move raw Technical Overview doc to repo, add page numbers ([#1539](https://github.com/ScilifelabDataCentre/dds_web/pull/1539))
- Small updates to Technical Overview contents ([#1540](https://github.com/ScilifelabDataCentre/dds_web/pull/1540))
- Build Technical Overview PDF in GitHub Actions, rename to include DDS and remove option to view on GitHub ([#1541](https://github.com/ScilifelabDataCentre/dds_web/pull/1541/))
- Fixed index out of range when listing files from root ([#1543](https://github.com/ScilifelabDataCentre/dds_web/pull/1543/))
- Update Trivy GitHub Actions ([#1545](https://github.com/ScilifelabDataCentre/dds_web/pull/1545))

# 2024-07-29 - 2024-08-09

- Move raw troubleshooting doc to repo and make small updates ([#1546](https://github.com/ScilifelabDataCentre/dds_web/pull/1546))

# 2024-08-12 - 2024-08-23

_Nothing merged during this sprint_

# 2024-08-26 - 2024-09-06

- Update certifi to remove GLOBALISSUER certicates ([#1549](https://github.com/ScilifelabDataCentre/dds_web/pull/1549))
- Add CODEOWNERS file in order to define Team Hermes as owners of all files in repository ([#708](https://github.com/ScilifelabDataCentre/dds_web/pull/708))

# 2024-09-09 - 2024-09-20

- Flask command to update unit quotas ([#1551](https://github.com/ScilifelabDataCentre/dds_web/pull/1551))
- Bump python base image to 3.12 and related libraries in both web and client([#1548](https://github.com/ScilifelabDataCentre/dds_web/pull/1548))

# 2024-09-24 - 2024-10-04

- Add option to motd command for sending to unit users only([#1552](https://github.com/ScilifelabDataCentre/dds_web/pull/1552))
- Warning_level option defaults to 0.8([#1557](https://github.com/ScilifelabDataCentre/dds_web/pull/1557))

# 2024-10-07 - 2024-10-18

- Update readme: backend image is published to GHCR, not DockerHub ([#1558](https://github.com/ScilifelabDataCentre/dds_web/pull/1558))
- Workflow bug fixed: PDFs (Technical Overview and Troubleshooting) were downloaded to incorrect directory([#1559](https://github.com/ScilifelabDataCentre/dds_web/pull/1559))
- Update trivy action and add a second mirror repository to reduce TOO MANY REQUEST issue([#1560](https://github.com/ScilifelabDataCentre/dds_web/pull/1560))
- Modify the invoicing commands to send the instance name in the emails([#1561](https://github.com/ScilifelabDataCentre/dds_web/pull/1561))
- Fix the MOTD endpoint according to post merge review([#1564](https://github.com/ScilifelabDataCentre/dds_web/pull/1564))
- New version & changelog([#1565](https://github.com/ScilifelabDataCentre/dds_web/pull/1565))

# 2024-10-21 - 2024-11-01

- Workflow: Bump GitHub checkout action to v4 ([#1556](https://github.com/ScilifelabDataCentre/dds_web/pull/1556))
- Workflow: CodeQL action version(s) bumped to v3 ([#1569](https://github.com/ScilifelabDataCentre/dds_web/pull/1569))
- Workflow: Setup-node, codecov and upload-sarif action versions bumped to v4, v4 and v3, respectively ([#1570](https://github.com/ScilifelabDataCentre/dds_web/pull/1570))

# 2024-11-04 - 2024-11-15

- Removed exception for invalid token to simplify logging and reduce unnecessary error entries ([#1572](https://github.com/ScilifelabDataCentre/dds_web/pull/1572))

# 2024-11-18 – 2024-11-29

- Logging: Add which user name reset password ([https://github.com/ScilifelabDataCentre/dds_web/pull/1574](https://github.com/ScilifelabDataCentre/dds_web/pull/1574))

# 2024-12-02 – 2024-12-13

- Change the error raised upon attempt to download data after a password reset to an AuthenticationError to avoid getting an alert ([#1571](https://github.com/ScilifelabDataCentre/dds_web/pull/1571))
- Filter out the MaintenanceModeException from the logs ([#1573](https://github.com/ScilifelabDataCentre/dds_web/pull/1573))
- Bugfix: Quick and dirty change to prevent `dds ls --tree` from failing systematically ([#1575](https://github.com/ScilifelabDataCentre/dds_web/pull/1575))
- Update backend Dockerfile to pin a fixed version of mariadb-client ([#1581](https://github.com/ScilifelabDataCentre/dds_web/pull/1581))
- Update documentation regarding 'Upload' or 'Download' added to end of delivery directory name depending on command ([#1580](https://github.com/ScilifelabDataCentre/dds_web/pull/1580))
- Modify the monitor usage command to send warning to the affected unit as well as Data Centre([#1562](https://github.com/ScilifelabDataCentre/dds_web/pull/1562))
- Run npm audit fix to solve node cve's ([#1577](https://github.com/ScilifelabDataCentre/dds_web/pull/1577)
<<<<<<< HEAD
- Instructions regarding database migrations moved to migrations directory, and Linkspector action added to scan for incorrect links in MD ([#1576](https://github.com/ScilifelabDataCentre/dds_web/pull/1576))
=======

# 2024-12-16 - 2024-12-20

- New version: 2.9.0 ([#1584](https://github.com/ScilifelabDataCentre/dds_web/pull/1584))
>>>>>>> a396807b
<|MERGE_RESOLUTION|>--- conflicted
+++ resolved
@@ -468,11 +468,8 @@
 - Update documentation regarding 'Upload' or 'Download' added to end of delivery directory name depending on command ([#1580](https://github.com/ScilifelabDataCentre/dds_web/pull/1580))
 - Modify the monitor usage command to send warning to the affected unit as well as Data Centre([#1562](https://github.com/ScilifelabDataCentre/dds_web/pull/1562))
 - Run npm audit fix to solve node cve's ([#1577](https://github.com/ScilifelabDataCentre/dds_web/pull/1577)
-<<<<<<< HEAD
-- Instructions regarding database migrations moved to migrations directory, and Linkspector action added to scan for incorrect links in MD ([#1576](https://github.com/ScilifelabDataCentre/dds_web/pull/1576))
-=======
 
 # 2024-12-16 - 2024-12-20
 
 - New version: 2.9.0 ([#1584](https://github.com/ScilifelabDataCentre/dds_web/pull/1584))
->>>>>>> a396807b
+- Instructions regarding database migrations moved to migrations directory, and Linkspector action added to scan for incorrect links in MD ([#1576](https://github.com/ScilifelabDataCentre/dds_web/pull/1576))