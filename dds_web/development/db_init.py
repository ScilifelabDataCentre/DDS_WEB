"""USED ONLY DURING DEVELOPMENT! Adds test data to the database."""

####################################################################################################
# IMPORTS ################################################################################ IMPORTS #
####################################################################################################

# Standard library
import uuid

# Installed
from flask import current_app

# Own modules
from dds_web import db
from dds_web.security import auth
from dds_web.database.models import User, Project, Unit, File, Version, Email
import dds_web.utils

####################################################################################################
# ITEMS #################################################################################### ITEMS #
####################################################################################################

# Create Units
units = [
    Unit(
        public_id="unit1",
        name="Unit 1",
        internal_ref="someunit",
        safespring=current_app.config.get("DDS_SAFE_SPRING_PROJECT", "dds.example.com"),
    ),
    Unit(
        public_id="unit2",
        name="Unit 2",
        internal_ref="anotherunit",
        safespring=current_app.config.get("DDS_SAFE_SPRING_PROJECT", "dds.example.com"),
    ),
]

# Create Projects
projects = [
    Project(
        public_id="public_project_id",
        title="test project_title",
        status="Ongoing",
        description="This is a test project. You will be able to upload to but NOT download "
        "from this project. Create a new project to test the entire system. ",
        pi="PI",
        size=7357,
        bucket=f"publicproj-{str(dds_web.utils.timestamp(ts_format='%Y%m%d%H%M%S'))}-{str(uuid.uuid4())}",
        public_key="08D0D813DD7DD2541DF58A7E5AB651D20299F741732B0DC8B297A2D4CB43626C",
        private_key="5F39E1650CC7592EF2A06FDD37FB576EFE19C1C0C4FBDF0C799EBE19FD4B731805C25213D9398B09A7F3A0CCADA71B7E",
        privkey_salt="C2BB3FB2BBBA0DD01A6A2F5937C9D84C",
        privkey_nonce="D652B8C4554B675FB780A6EE",
        unit_id=units[0],
    ),
    Project(
        public_id="unused_project_id",
        title="unused project",
        status="Ongoing",
        description="This is a test project to check for permissions.",
        pi="PI",
        size=7357,
        bucket=f"unusedprojectid-{str(dds_web.utils.timestamp(ts_format='%Y%m%d%H%M%S'))}-{str(uuid.uuid4())}",
        public_key="08D0D813DD7DD2541DF58A7E5AB651D20299F741732B0DC8B297A2D4CB43626C",
        private_key="5F39E1650CC7592EF2A06FDD37FB576EFE19C1C0C4FBDF0C799EBE19FD4B731805C25213D9398B09A7F3A0CCADA71B7E",
        privkey_salt="C2BB3FB2BBBA0DD01A6A2F5937C9D84C",
        privkey_nonce="D652B8C4554B675FB780A6EE",
        unit_id=units[1],
    ),
]

# Create Users
users = [
    User(
        username="username",
        unit_id=None,
        password=auth.gen_argon2hash(password="password"),
        role="researcher",
<<<<<<< HEAD
        name="User Name",
=======
        first_name="User",
        last_name="Name",
        unit_id=None,
>>>>>>> 00a6ba7b
    ),
    User(
        username="admin",
        unit_id=None,
        password=auth.gen_argon2hash(password="password"),
        role="admin",
<<<<<<< HEAD
        name="Ad Min",
=======
        first_name="Ad",
        last_name="Min",
        unit_id=None,
>>>>>>> 00a6ba7b
    ),
    User(
        username="unit_admin",
        unit_id=units[0],
        password=auth.gen_argon2hash(password="password"),
        role="unit",
<<<<<<< HEAD
        name="Unit Admin",
=======
        first_name="Unit",
        last_name="Admin",
        unit_id=units[0],
>>>>>>> 00a6ba7b
    ),
    User(
        username="unit",
        unit_id=units[0],
        password=auth.gen_argon2hash(password="password"),
        role="unit",
<<<<<<< HEAD
        name="Unit",
=======
        first_name="Faci",
        last_name="Lity",
        unit_id=units[0],
>>>>>>> 00a6ba7b
    ),
]

# Create Files
files = [
    File(
        public_id="file_public_id",
        name="notafile.txt",
        name_in_bucket="testtesttest.txt",
        subpath=".",
        size_original=0,  # bytes
        size_stored=0,
        compressed=False,
        public_key="test",
        salt="test",
        checksum="",
        project_id=projects[0],
    )
]

# Create Versions
versions = [
    Version(
        size_stored=files[0].size_stored,
        active_file=files[0],
        project_id=projects[0],
    )
]

# Create Emails
emails = [
    Email(user=users[0], email="one@email.com", primary=True),
    Email(user=users[0], email="two@email.com", primary=False),
    Email(user=users[1], email="three@email.com", primary=True),
    Email(user=users[1], email="four@email.com", primary=False),
]

# Add table rows to dict for development purposes
# Format:
# {
#     <name of table>: {
#         "table": <model>,
#         "rows": <rows created in code above>,
#         "unique": <name of unique column in table>
#     }
# }
development_rows = {
    "units": {
        "table": Unit,
        "rows": units,
        "unique": "public_id",
    },
    "projects": {
        "table": Project,
        "rows": projects,
        "unique": "public_id",
    },
    "users": {
        "table": User,
        "rows": users,
        "unique": "username",
    },
    "files": {
        "table": File,
        "rows": files,
        "unique": "public_id",
    },
    "versions": {
        "table": Version,
        "rows": versions,
        "unique": None,
    },
    "emails": {
        "table": Email,
        "rows": emails,
        "unique": "email",
    },
}

####################################################################################################
# FUNCTIONS ############################################################################ FUNCTIONS #
####################################################################################################


def check_if_fill(table, rows, unique) -> bool:
    """Check if the test entries are in the database."""

    # If there is no unique column in the table, it doesn't matter if the exact row exists
    if not unique:
        return True

    # Check those rows with public_id as unique column
    if unique == "public_id":
        for row in rows:
            retrieved_row = db.session.query(table.id).filter_by(public_id=row.public_id).first()
    # Check the rows with username as unique column
    if unique == "username":
        for row in rows:
            retrieved_row = (
                db.session.query(table.username).filter_by(username=row.username).first()
            )

    # Check the rows with email as unique column
    if unique == "email":
        for row in rows:
            retrieved_row = db.session.query(table.id).filter_by(email=row.email).first()

    return retrieved_row is None


def fill_db():
    """Fills the database with initial entries used for development."""

    # Don't fill db with development rows if they already exist -- will result in integrityerror
    for table, info in development_rows.items():
        if not check_if_fill(
            table=info.get("table"), rows=info.get("rows"), unique=info.get("unique")
        ):
            return

    # Foreign key/relationship updates:
    # The model with the row db.relationship should append the row of the model with foreign key

    # Add all projects to all user projects (for now, development)
    for p in projects:
        if p.public_id != "unused_project_id":
            for u in users:
                u.projects.append(p)

    # Add the first two email rows to the first user emails
    # and the last two email rows to the second user
    for e in emails[0:2]:
        users[0].emails.append(e)
    for e in emails[2:4]:
        users[1].emails.append(e)

    # Add the user accounts which are units to the first unit
    for u in users:
        if u.unit_id:
            units[0].users.append(u)

    # Add all files to the first project
    for f in files:
        projects[0].files.append(f)

    # Add all projects to the first unit
    for p in projects:
        units[0].projects.append(p)

    # Add all file versions to the first project and the first file
    # NOTE (ina): Is this required? Perhaps remove project versions and just have project -> file -> version
    for v in versions:
        projects[0].file_versions.append(v)
        files[0].versions.append(v)

    # As long as we add the units, the rest will be filled due to foreign key constraints etc
    # NOTE: This results in integrityerror on restart!
    db.session.add_all(units)

    # Required for change in db
    try:
        db.session.commit()
    except Exception:
        raise

    project = Project.query.filter_by(public_id="public_project_id").first()
    print(f"Date created: {project.date_created}\t Type: {type(project.date_created)}")<|MERGE_RESOLUTION|>--- conflicted
+++ resolved
@@ -76,58 +76,29 @@
         unit_id=None,
         password=auth.gen_argon2hash(password="password"),
         role="researcher",
-<<<<<<< HEAD
         name="User Name",
-=======
-        first_name="User",
-        last_name="Name",
-        unit_id=None,
->>>>>>> 00a6ba7b
     ),
     User(
         username="admin",
         unit_id=None,
         password=auth.gen_argon2hash(password="password"),
         role="admin",
-<<<<<<< HEAD
         name="Ad Min",
-=======
-        first_name="Ad",
-        last_name="Min",
-        unit_id=None,
->>>>>>> 00a6ba7b
     ),
     User(
         username="unit_admin",
         unit_id=units[0],
         password=auth.gen_argon2hash(password="password"),
         role="unit",
-<<<<<<< HEAD
         name="Unit Admin",
-=======
-        first_name="Unit",
-        last_name="Admin",
-        unit_id=units[0],
->>>>>>> 00a6ba7b
     ),
     User(
         username="unit",
         unit_id=units[0],
         password=auth.gen_argon2hash(password="password"),
         role="unit",
-<<<<<<< HEAD
         name="Unit",
-=======
-        first_name="Faci",
-        last_name="Lity",
-        unit_id=units[0],
->>>>>>> 00a6ba7b
-    ),
-]
-
-# Create Files
-files = [
-    File(
+    ),
         public_id="file_public_id",
         name="notafile.txt",
         name_in_bucket="testtesttest.txt",
