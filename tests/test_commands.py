--- conflicted
+++ resolved
@@ -439,10 +439,7 @@
         SuperAdmin,
         User,
         Reporting,
-<<<<<<< HEAD
-=======
         Project,
->>>>>>> 0b30480b
         ProjectUsers,
     )
 
@@ -469,8 +466,6 @@
             .distinct()
             .count()
         )
-<<<<<<< HEAD
-=======
         assert row.total_project_count == Project.query.count()
         assert row.active_project_count == Project.query.filter_by(is_active=True).count()
         assert row.inactive_project_count == Project.query.filter_by(is_active=False).count()
@@ -480,7 +475,6 @@
                 row.inactive_project_count,
             ]
         )
->>>>>>> 0b30480b
 
     # Verify that there are no reporting rows
     assert Reporting.query.count() == 0
