--- conflicted
+++ resolved
@@ -45,8 +45,5 @@
 ## Sprint (2022-03-09 - 2022-03-23)
 
 - Introduce a separate error message if someone tried to add an unit user to projects individually. ([#1039](https://github.com/ScilifelabDataCentre/dds_web/pull/1039))
-<<<<<<< HEAD
 - Catch KeyNotFoundError when user tries to give access to a project they themselves do not have access to ([#1045](https://github.com/ScilifelabDataCentre/dds_web/pull/1045))
-=======
-- Display an error message when the user makes too many authentication requests. ([#1034](https://github.com/ScilifelabDataCentre/dds_web/pull/1034))
->>>>>>> 83b71e1e
+- Display an error message when the user makes too many authentication requests. ([#1034](https://github.com/ScilifelabDataCentre/dds_web/pull/1034))