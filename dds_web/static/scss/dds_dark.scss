// Import Google Fonts - Lato
@import url("https://fonts.googleapis.com/css2?family=Lato:ital,wght@0,300;0,400;0,700;1,300;1,400&display=swap");

// Import our variables - stuff like colours etc
@import "variables";

//
// Bootstrap-5-dark
// Based on bootstrap-night.scss with fixed import paths
//

// Configuration
@import "bootstrap/scss/functions";
@import "bootstrap-dark-5/scss/dark/functions";
@import "bootstrap/scss/variables"; // defaults are here
@import "bootstrap-dark-5/scss/variables-alt"; // dark color set is here
@import "bootstrap-dark-5/scss/dark/variables-map-alt-to-core"; // map the `-alt`'s back to core colors
@import "bootstrap/scss/mixins";
@import "bootstrap/scss/utilities";
@import "bootstrap-dark-5/scss/dark/patch"; // missing from BS, unsupported patch/hack

:root {
  color-scheme: dark;
} // TODO: this should be code based.

// Layout & components
@import "bootstrap/scss/root";
@import "bootstrap/scss/reboot";
@import "bootstrap/scss/type";
@import "bootstrap/scss/images";
@import "bootstrap/scss/containers";
@import "bootstrap/scss/grid";
@import "bootstrap/scss/tables";
@import "bootstrap/scss/forms";
@import "bootstrap/scss/buttons";
@import "bootstrap/scss/transitions";
@import "bootstrap/scss/dropdown";
@import "bootstrap/scss/button-group";
@import "bootstrap/scss/nav";
@import "bootstrap/scss/navbar";
@import "bootstrap/scss/card";
@import "bootstrap/scss/accordion";
@import "bootstrap/scss/breadcrumb";
@import "bootstrap/scss/pagination";
@import "bootstrap/scss/badge";
@import "bootstrap/scss/alert";
@import "bootstrap/scss/progress";
@import "bootstrap/scss/list-group";
@import "bootstrap/scss/close";
@import "bootstrap/scss/toasts";
@import "bootstrap/scss/modal";
@import "bootstrap/scss/tooltip";
@import "bootstrap/scss/popover";
@import "bootstrap/scss/carousel";
@import "bootstrap/scss/spinners";
@import "bootstrap/scss/offcanvas";
@import "bootstrap/scss/placeholders";

// Helpers
@import "bootstrap/scss/helpers";

// Utilities
@import "bootstrap/scss/utilities/api";

// Unique to dark-mode
@import "bootstrap-dark-5/scss/dark/dark";

//
// Import custom styling for DDS
//
@import "custom";
@import "homepage";

// Dark-mode specific overwrites

// Custom opacity, not set in cookies-dark-mode, not sure why
.bg-light {
  --bs-bg-opacity: 0.2;
  background-color: rgba(var(--bs-light-rgb), var(--bs-bg-opacity)) !important;
}

.hide-dark {
  display: none !important;
}
.hide-light {
<<<<<<< HEAD
  display: block !important;
=======
  display: inline-block !important;
>>>>>>> 8efc7918
}<|MERGE_RESOLUTION|>--- conflicted
+++ resolved
@@ -83,9 +83,5 @@
   display: none !important;
 }
 .hide-light {
-<<<<<<< HEAD
-  display: block !important;
-=======
   display: inline-block !important;
->>>>>>> 8efc7918
 }