--- conflicted
+++ resolved
@@ -122,8 +122,5 @@
 
 ## Summer 2022
 
-<<<<<<< HEAD
 - Do not send one time code to email if the email 2fa is getting activated ([#1236](https://github.com/ScilifelabDataCentre/dds_web/pull/1236))
-=======
-- Raise AccessDeniedError with message when token specified but user not existent ([#1235](https://github.com/ScilifelabDataCentre/dds_web/pull/1235))
->>>>>>> 26c894d4
+- Raise AccessDeniedError with message when token specified but user not existent ([#1235](https://github.com/ScilifelabDataCentre/dds_web/pull/1235))