"""Data models."""

# IMPORTS ########################################################### IMPORTS #

# Own modules
from dds_web import db, timestamp

# CLASSES ########################################################### CLASSES #


class Facility(db.Model):
    """Data model for facility accounts."""

    # Table setup
    __tablename__ = "facilities"
    __table_args__ = {"extend_existing": True}

    # Columns
    id = db.Column(db.Integer, primary_key=True, autoincrement=True)
    public_id = db.Column(db.String(50), unique=True, nullable=False)
    name = db.Column(db.String(100), unique=True, nullable=False)
    internal_ref = db.Column(db.String(10), unique=True, nullable=False)
    safespring = db.Column(db.String(120), unique=False, nullable=False)  # unique=True later

    # Relationships
    # One facility can have many users
    users = db.relationship("User", backref="facility")
    # One facility can have many projects
    projects = db.relationship("Project", backref="responsible_facility")

    def __repr__(self):
        """Called by print, creates representation of object"""

        return f"<Facility {self.public_id}>"


project_users = db.Table(
    "project_users",
    db.Column("project_id", db.Integer, db.ForeignKey("projects.id")),
    db.Column("user_id", db.Integer, db.ForeignKey("users.id")),
)


class Project(db.Model):
    """Data model for projects."""

    # Table setup
    __tablename__ = "projects"
    __table_args__ = {"extend_existing": True}

    # Columns
    id = db.Column(db.Integer, primary_key=True, autoincrement=True)
    public_id = db.Column(db.String(32), unique=True, nullable=False)
    title = db.Column(db.String(100), unique=False, nullable=False)
    category = db.Column(db.String(40), unique=False, nullable=False)
    date_created = db.Column(db.String(50), nullable=False)
    date_updated = db.Column(db.String(50), nullable=True)
    status = db.Column(db.String(20), nullable=False)
    #    sensitive = db.Column(db.Boolean, nullable=False)
    description = db.Column(db.Text)
    pi = db.Column(db.String(50), unique=False, nullable=False)
    size = db.Column(db.BigInteger, unique=False, nullable=False)
    bucket = db.Column(db.String(100), unique=True, nullable=False)
    public_key = db.Column(db.String(64), nullable=False)
    private_key = db.Column(db.String(200), nullable=False)
    privkey_salt = db.Column(db.String(32), nullable=False)
    privkey_nonce = db.Column(db.String(24), nullable=False)

    # Foreign keys
    # One facility can have many projects
    facility_id = db.Column(db.Integer, db.ForeignKey("facilities.id"))

    # Relationships
    # One project can have many files
    files = db.relationship("File", backref="project")

    # One project can have many file versions
    file_versions = db.relationship("Version", backref="responsible_project")

    def __repr__(self):
        """Called by print, creates representation of object"""

        return f"<Project {self.public_id}>"


class User(db.Model):
    """Data model for user accounts."""

    # Table setup
    __tablename__ = "users"
    __table_args__ = {"extend_existing": True}

    # Columns
    id = db.Column(db.Integer, primary_key=True, autoincrement=True)
    username = db.Column(db.String(20), unique=True, nullable=False)
    password = db.Column(db.String(120), unique=False, nullable=False)
    role = db.Column(db.String(50), unique=False, nullable=False)
    permissions = db.Column(db.String(5), unique=False, nullable=False, default="--l--")
<<<<<<< HEAD
    first_name = db.Column(db.String(50), unique=False, nullable=True)
    last_name = db.Column(db.String(50), unique=False, nullable=True)
=======
>>>>>>> 1e9a5d24

    # Foreign keys
    # One facility can have many users
    facility_id = db.Column(db.Integer, db.ForeignKey("facilities.id"))

    # Relationships
    # One user can have many projects, and one projects can have many users
    projects = db.relationship(
        "Project", secondary=project_users, backref=db.backref("users", lazy="dynamic")
    )

    # One user can have many identifiers
    identifiers = db.relationship("Identifier", back_populates="user", cascade="all, delete-orphan")

    # One user can have many email addresses
    emails = db.relationship(
        "Email", back_populates="user", lazy="dynamic", cascade="all, delete-orphan"
    )

    def __repr__(self):
        """Called by print, creates representation of object"""

        return f"<User {self.public_id}>"


class Identifier(db.Model):
    """
    Data model for user identifiers for login.

    Elixir identifiers consists of 58 characters (40 hex + "@elixir-europe.org").
    """

    # Table setup
    __tablename__ = "identifiers"
    __table_args__ = {"extend_existing": True}

    # Columns
    # Foreign keys
    user_id = db.Column(db.Integer, db.ForeignKey("users.id"), primary_key=True)
    identifier = db.Column(db.String(58), primary_key=True, unique=True, nullable=False)
    user = db.relationship("User", back_populates="identifiers")

    def __repr__(self):
        """Called by print, creates representation of object"""

        return f"<Identifier {self.identifier}>"


class Email(db.Model):
    """
    Data model for user email addresses.
    """

    # Table setup
    __tablename__ = "emails"
    __table_args__ = {"extend_existing": True}

    # Columns
    # Foreign key: One user can have multiple email addresses.
    user_id = db.Column(db.Integer, db.ForeignKey("users.id"), primary_key=True)
    email = db.Column(db.String(80), unique=True, nullable=False)
    primary = db.Column(db.Boolean, unique=False, nullable=False, default=False)
    user = db.relationship("User", back_populates="emails")

    def __repr__(self):
        """Called by print, creates representation of object"""

        return f"<Email {self.email}>"


class File(db.Model):
    """Data model for files."""

    # Table setup
    __tablename__ = "files"
    __table_args__ = {"extend_existing": True}

    # Columns
    id = db.Column(db.Integer, primary_key=True, autoincrement=True)
    public_id = db.Column(db.String(50), unique=True, nullable=False)
    name = db.Column(db.String(200), unique=False, nullable=False)
    name_in_bucket = db.Column(db.String(200), unique=False, nullable=False)
    subpath = db.Column(db.String(500), unique=False, nullable=False)
    size_original = db.Column(db.BigInteger, unique=False, nullable=False)
    size_stored = db.Column(db.BigInteger, unique=False, nullable=False)
    compressed = db.Column(db.Boolean, nullable=False)
    public_key = db.Column(db.String(64), unique=False, nullable=False)
    salt = db.Column(db.String(50), unique=False, nullable=False)
    checksum = db.Column(db.String(64), unique=False, nullable=False)
    time_latest_download = db.Column(db.String(50), unique=False, nullable=True)

    # Foreign keys
    # One project can have many files
    project_id = db.Column(db.Integer, db.ForeignKey("projects.id"))

    # Relationships
    versions = db.relationship("Version", backref="file")

    def __repr__(self):
        """Called by print, creates representation of object"""

        return f"<File {self.public_id}>"


class Version(db.Model):
    """Data model for keeping track of all active and non active files. Used for invoicing."""

    # Table setup
    __tablename__ = "versions"
    __table_args__ = {"extend_existing": True}

    # Columns
    id = db.Column(db.Integer, primary_key=True, autoincrement=True)
    size_stored = db.Column(db.BigInteger, unique=False, nullable=False)
    time_uploaded = db.Column(db.String(50), unique=False, nullable=False, default=timestamp())
    time_deleted = db.Column(db.String(50), unique=False, nullable=True, default=None)
    time_invoiced = db.Column(db.String(50), unique=False, nullable=True, default=None)

    # Foreign keys
    # One file can have many rows in invoicing
    active_file = db.Column(
        db.Integer, db.ForeignKey("files.id", ondelete="SET NULL"), nullable=True
    )

    # One project can have many files
    project_id = db.Column(db.Integer, db.ForeignKey("projects.id"))

    def __repr__(self):
        """Called by print, creates representation of object"""

        return f"<File Version {self.id}>"<|MERGE_RESOLUTION|>--- conflicted
+++ resolved
@@ -96,11 +96,8 @@
     password = db.Column(db.String(120), unique=False, nullable=False)
     role = db.Column(db.String(50), unique=False, nullable=False)
     permissions = db.Column(db.String(5), unique=False, nullable=False, default="--l--")
-<<<<<<< HEAD
     first_name = db.Column(db.String(50), unique=False, nullable=True)
     last_name = db.Column(db.String(50), unique=False, nullable=True)
-=======
->>>>>>> 1e9a5d24
 
     # Foreign keys
     # One facility can have many users
