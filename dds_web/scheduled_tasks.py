import flask_apscheduler
import flask

## Apscheduler
scheduler = flask_apscheduler.APScheduler()


@scheduler.task("cron", id="available_to_expired", hour=0, minute=1, misfire_grace_time=3600)
# @scheduler.task("interval", id="available_to_expired", seconds=15, misfire_grace_time=1)
def set_available_to_expired():
    scheduler.app.logger.debug("Task: Checking for Expiring projects.")
    import sqlalchemy

    from dds_web import db
    from dds_web.database import models
    from dds_web.errors import DatabaseError
    from dds_web.api.project import ProjectStatus
    from dds_web.utils import current_time, page_query

    with scheduler.app.app_context():
        expire = ProjectStatus()

        errors = {}

        try:
            for unit in db.session.query(models.Unit).with_for_update().all():
                errors[unit.name] = {}

                days_in_expired = unit.days_in_expired

                for project in page_query(
                    db.session.query(models.Project)
                    .filter(
                        sqlalchemy.and_(
                            models.Project.is_active == 1, models.Project.unit_id == unit.id
                        )
                    )
                    .with_for_update()
                ):

                    if (
                        project.current_status == "Available"
                        and project.current_deadline <= current_time()
                    ):
                        scheduler.app.logger.debug("Handling expiring project")
                        scheduler.app.logger.debug(
                            "Project: %s has status %s and expires on: %s",
                            project.id,
                            project.current_status,
                            project.current_deadline,
                        )
                        new_status_row = expire.expire_project(
                            project=project,
                            current_time=current_time(),
                            deadline_in=days_in_expired,
                        )

                        project.project_statuses.append(new_status_row)

                        try:
                            db.session.commit()
                            scheduler.app.logger.debug(
                                "Project: %s has status Archived now!", project.public_id
                            )
                        except (
                            sqlalchemy.exc.OperationalError,
                            sqlalchemy.exc.SQLAlchemyError,
                        ) as err:
                            flask.current_app.logger.exception(err)
                            db.session.rollback()
                            errors[unit.name][project.public_id] = str(err)
                        continue
                    else:
                        scheduler.app.logger.debug(
                            "Nothing to do for Project: %s", project.public_id
                        )
        except (sqlalchemy.exc.OperationalError, sqlalchemy.exc.SQLAlchemyError) as err:
            flask.current_app.logger.exception(err)
            db.session.rollback()
            raise DatabaseError(
                message=str(err),
                alt_message=f"Status update failed"
                + (
                    ": Database malfunction."
                    if isinstance(err, sqlalchemy.exc.OperationalError)
                    else "."
                ),
            ) from err

<<<<<<< HEAD
        #     flask.current_app.logger.debug("Project: %s - Expires: %s", project, project.expires)


@scheduler.task("cron", id="expired_to_archived", minute=1, hour=0, misfire_grace_time=3600)
def set_expired_to_archived():
    """Search for expired projects whose deadlines are past and archive them"""
    import sqlalchemy
    from dds_web import db
    from dds_web.database import models
    from dds_web.errors import DatabaseError
    from dds_web.utils import current_time
    from dds_web.api.project import ProjectStatus

    with scheduler.app.app_context():
        archived_projs = db.session.query(models.ProjectStatuses.project_id).filter(
            models.ProjectStatuses.status == "Archived"
        )
        expired_projs = models.ProjectStatuses.query.filter(
            models.ProjectStatuses.project_id.not_in(archived_projs),
            models.ProjectStatuses.status == "Expired",
            models.ProjectStatuses.deadline <= current_time(),
        ).all()

        archive = ProjectStatus()
        for proj_status in expired_projs:
            new_status_row, delete_message = archive.archive_project(
                project=proj_status.project,
                current_time=current_time(),
            )
            proj_status.project.project_statuses.append(new_status_row)
            flask.current_app.logger.debug(delete_message)

            try:
                db.session.commit()
            except (sqlalchemy.exc.OperationalError, sqlalchemy.exc.SQLAlchemyError) as err:
                flask.current_app.logger.exception(err)
                db.session.rollback()
                raise DatabaseError(
                    message=str(err),
                    alt_message=(
                        "Status was not updated"
                        + (
                            ": Database malfunction."
                            if isinstance(err, sqlalchemy.exc.OperationalError)
                            else ": Server Error."
                        )
                    ),
                ) from err
=======
        for unit, projects in errors.items():
            if projects:
                scheduler.app.logger.error(
                    f"Following projects of Unit '{unit}' encountered issues during expiration process:"
                )
                for proj in errors[unit].keys():
                    scheduler.app.logger.error(f"Error for project '{proj}': {errors[unit][proj]} ")
>>>>>>> a11042a5
<|MERGE_RESOLUTION|>--- conflicted
+++ resolved
@@ -87,8 +87,13 @@
                 ),
             ) from err
 
-<<<<<<< HEAD
-        #     flask.current_app.logger.debug("Project: %s - Expires: %s", project, project.expires)
+        for unit, projects in errors.items():
+            if projects:
+                scheduler.app.logger.error(
+                    f"Following projects of Unit '{unit}' encountered issues during expiration process:"
+                )
+                for proj in errors[unit].keys():
+                    scheduler.app.logger.error(f"Error for project '{proj}': {errors[unit][proj]} ")
 
 
 @scheduler.task("cron", id="expired_to_archived", minute=1, hour=0, misfire_grace_time=3600)
@@ -135,13 +140,4 @@
                             else ": Server Error."
                         )
                     ),
-                ) from err
-=======
-        for unit, projects in errors.items():
-            if projects:
-                scheduler.app.logger.error(
-                    f"Following projects of Unit '{unit}' encountered issues during expiration process:"
-                )
-                for proj in errors[unit].keys():
-                    scheduler.app.logger.error(f"Error for project '{proj}': {errors[unit][proj]} ")
->>>>>>> a11042a5
+                ) from err