--- conflicted
+++ resolved
@@ -81,18 +81,13 @@
     external_display_name = db.Column(db.String(255), unique=False, nullable=False)
     contact_email = db.Column(db.String(255), unique=False, nullable=True)
     internal_ref = db.Column(db.String(50), unique=True, nullable=False)
-<<<<<<< HEAD
-    safespring = db.Column(db.String(255), unique=False, nullable=False)  # unique=True later
-    days_in_available = db.Column(db.Integer, unique=False, nullable=False, default=90)
-=======
     safespring_endpoint = db.Column(
         db.String(255), unique=False, nullable=False
     )  # unique=True later
     safespring_name = db.Column(db.String(255), unique=False, nullable=False)  # unique=True later
     safespring_access = db.Column(db.String(255), unique=False, nullable=False)  # unique=True later
     safespring_secret = db.Column(db.String(255), unique=False, nullable=False)  # unique=True later
-    days_to_expire = db.Column(db.Integer, unique=False, nullable=False, default=90)
->>>>>>> 8d74264b
+    days_in_available = db.Column(db.Integer, unique=False, nullable=False, default=90)
     counter = db.Column(db.Integer, unique=False, nullable=True)
     days_in_expired = db.Column(db.Integer, unique=False, nullable=False, default=30)
 
