####################################################################################################
# IMPORTS ################################################################################ IMPORTS #
####################################################################################################

# Standard Library
import base64
import datetime
import io
import re

# Installed
import flask
import werkzeug
import flask_login
import itsdangerous
import qrcode
import qrcode.image.svg
import sqlalchemy

# Own Modules
import dds_web.utils
import dds_web.errors as ddserr
import dds_web.security
from dds_web import forms, db, limiter
from dds_web.api import db_tools
from dds_web.api.dds_decorators import logging_bind_request
from dds_web.api.schemas import user_schemas
from dds_web.api.project import UserProjects
from dds_web.api.user import DeleteUser
from dds_web.database import models
from dds_web.security.project_user_keys import update_user_keys_for_password_change

auth_blueprint = flask.Blueprint("auth_blueprint", __name__)

####################################################################################################
# ERROR HANDLING ################################################################## ERROR HANDLING #
####################################################################################################


@auth_blueprint.errorhandler(werkzeug.exceptions.HTTPException)
def bad_request(error):
    """Handle user deletion errors."""
    try:
        message = error.message
    except AttributeError:
        message = ""
    flask.current_app.logger.error(f"{error.code}: {message}")
    return flask.make_response(
        flask.render_template("error.html", message=message, error_code=error.code), error.code
    )


####################################################################################################
# ENDPOINTS ############################################################################ ENDPOINTS #
####################################################################################################


@auth_blueprint.route("/confirm_invite/<token>", methods=["GET"])
@limiter.limit(
    dds_web.utils.rate_limit_from_config,
    error_message=ddserr.TooManyRequestsError.description,
)
@logging_bind_request
def confirm_invite(token):
    """Confirm invitation."""
    # Verify token and, on success, get row from invite table
    try:
        email, invite_row = dds_web.security.auth.verify_invite_token(token)
    except ddserr.AuthenticationError as err:
        flask.flash("This invitation link has expired or is invalid.", "warning")
        return flask.redirect(flask.url_for("pages.home"))

    # Check the invite exists
    if not invite_row:
        if email and dds_web.utils.email_in_db(email=email):
            flask.flash("Registration has already been completed.", "warning")
            return flask.make_response(flask.render_template("user/userexists.html"))
        else:
            # Perhaps the invite has been cancelled by an admin
            flask.flash("This invitation link is invalid.", "warning")
            return flask.redirect(flask.url_for("pages.home"))

    # Save encrypted token to be reused at registration
    # token is in the session already if the user refreshes the page
    if "invite_token" not in flask.session:
        # New visit or session has expired
        flask.session["invite_token"] = token

    form = forms.RegistrationForm()

    # Prefill fields - unit readonly if filled, otherwise disabled
    # These should only be used for display to user and not when actually registering
    # the user, then the values should be fetched from the database again.
    # form.unit_name.render_kw = {"disabled": True}
    # if invite_row.unit:  # backref to unit
    #     form.unit_name.data = invite_row.unit.name
    #     form.unit_name.render_kw = {"readonly": True}

    form.email.data = email
    suggested_username = email.split("@")[0]

    if dds_web.utils.valid_chars_in_username(
        suggested_username
    ) and not dds_web.utils.username_in_db(suggested_username):
        form.username.data = suggested_username

    return flask.render_template(
        "user/register.html",
        form=form,
        unit=invite_row.unit.name if invite_row.unit else None,
    )


@auth_blueprint.route("/register", methods=["POST"])
@limiter.limit(
    dds_web.utils.rate_limit_from_config,
    error_message=ddserr.TooManyRequestsError.description,
)
def register():
    """Handles the creation of a new user"""
    form = dds_web.forms.RegistrationForm()

    # Two reasons are possible for the token to be None.
    # The most likely reason is that the session has expired (given by PERMANENT_SESSION_LIFETIME config variable)
    # Less likely is that the confirm_invite was not called before posting the registration form.
    if flask.session.get("invite_token") is None:
        flask.current_app.logger.info(
            "No token has been found in session when posting to register."
        )
        flask.flash(
            "Error in registration process, please go back and use the link in the invitation email again.",
            "danger",
        )
        return flask.redirect(flask.url_for("pages.home"))

    # Validate form - validators defined in form class
    if form.validate_on_submit():
        # Create new user row by loading form data into schema
        try:
            new_user = user_schemas.NewUserSchema().load(form.data)
        except Exception as err:
            # This should never happen since the form is validated
            # Any error catched here is likely a bug/issue
            flask.current_app.logger.warning(err)
            flask.flash("Error in registration process, please try again.", "danger")
            return flask.redirect(flask.url_for("pages.home"))

        flask.flash("Registration successful!", "success")
        return flask.make_response(flask.render_template("user/userexists.html"))

    # Go to registration form
    return flask.render_template("user/register.html", form=form)


@auth_blueprint.route("/activate_totp/<token>", methods=["GET", "POST"])
@limiter.limit(
    dds_web.utils.rate_limit_from_config,
    methods=["GET", "POST"],
    error_message=ddserr.TooManyRequestsError.description,
)
@flask_login.login_required
def activate_totp(token):
    user = flask_login.current_user

    form = forms.ActivateTOTPForm()

    dds_web.security.auth.verify_activate_totp_token(token, current_user=user)

    if user.totp_enabled:
        flask.flash("Two-factor authentication via TOTP is already enabled.")
        return flask.redirect(flask.url_for("auth_blueprint.index"))

    # Don't change secret on page reload
    if not user.totp_initiated:
        user.setup_totp_secret()

    totp_secret, totp_uri = user.get_totp_secret()

    # QR code generation
    image = qrcode.make(totp_uri, image_factory=qrcode.image.svg.SvgImage)
    stream = io.BytesIO()
    image.save(stream)

    # POST request
    if form.validate_on_submit():
        try:
            user.verify_TOTP(form.totp.data.encode())
        except ddserr.AuthenticationError:
            flask.flash("Invalid two-factor authentication code.")
            return (
                flask.render_template(
                    "user/activate_totp.html",
                    totp_secret=base64.b32encode(totp_secret).decode("utf-8"),
                    totp_uri=totp_uri,
                    qr_code=stream.getvalue().decode("utf-8"),
                    token=token,
                    form=form,
                ),
                200,
                {
                    "Cache-Control": "no-cache, no-store, must-revalidate",
                    "Pragma": "no-cache",
                    "Expires": "0",
                },
            )

        user.activate_totp()

        flask.flash("Two-factor authentication via TOTP has been enabled.")
        return flask.redirect(flask.url_for("auth_blueprint.index"))

    return (
        flask.render_template(
            "user/activate_totp.html",
            totp_secret=base64.b32encode(totp_secret).decode("utf-8"),
            totp_uri=totp_uri,
            qr_code=stream.getvalue().decode("utf-8"),
            token=token,
            form=form,
        ),
        200,
        {
            "Cache-Control": "no-cache, no-store, must-revalidate",
            "Pragma": "no-cache",
            "Expires": "0",
        },
    )


@auth_blueprint.route("/cancel_2fa", methods=["POST"])
@limiter.limit(
    dds_web.utils.rate_limit_from_config,
    methods=["POST"],
    error_message=ddserr.TooManyRequestsError.description,
)
def cancel_2fa():
    flask.session.pop("2fa_initiated_token", None)
    return flask.redirect(flask.url_for("auth_blueprint.login"))


@auth_blueprint.route("/confirm_2fa", methods=["GET", "POST"])
@limiter.limit(
    dds_web.utils.rate_limit_from_config,
    methods=["GET", "POST"],
    error_message=ddserr.TooManyRequestsError.description,
)
def confirm_2fa():
    """Finalize login by validating the authentication one-time token."""
    # Redirect to index if user is already authenticated
    if flask_login.current_user.is_authenticated:
        return flask.redirect(flask.url_for("pages.home"))

<<<<<<< HEAD
    next = flask.request.args.get("next")
=======
    form = forms.Confirm2FACodeForm()

    cancel_form = forms.Cancel2FAForm()

    next_target = flask.request.args.get("next")
>>>>>>> ec3b3f7f
    # is_safe_url should check if the url is safe for redirects.
    if next_target and not dds_web.utils.is_safe_url(next_target):
        return flask.abort(400)

    # Check user has initiated 2FA
    token = flask.session.get("2fa_initiated_token")
    try:
        user = dds_web.security.auth.verify_token_no_data(token)
    except ddserr.AuthenticationError:
        flask.flash(
            "Error: Please initiate a log in before entering the one-time authentication code.",
            "warning",
        )
        return flask.redirect(flask.url_for("auth_blueprint.login", next=next_target))
    except Exception as e:
        flask.current_app.logger.exception(e)
        flask.flash(
            "Error: Second factor could not be validated due to an internal server error.",
            "danger",
        )
        return flask.redirect(flask.url_for("auth_blueprint.login", next=next_target))

    if user.totp_enabled:
        form = forms.Confirm2FACodeTOTPForm()
    else:
        form = forms.Confirm2FACodeHOTPForm()

    cancel_form = forms.Cancel2FAForm()

    # Valid 2fa initiated token, but user does not exist (should never happen) or is inactive (could happen)
    # Currently same error for both, not vital, they get message to contact us
    if not user:
        flask.session.pop("2fa_initiated_token", None)
        flask.flash("Your account is not active. Contact Data Centre.", "warning")
        return flask.redirect(flask.url_for("auth_blueprint.login", next=next_target))

    if form.validate_on_submit():

        if user.totp_enabled:
            twofactor_value = form.totp.data
            twofactor_verify = user.verify_TOTP
        else:
            twofactor_value = form.hotp.data
            twofactor_verify = user.verify_HOTP

        # Raises authenticationerror if invalid
        try:
            twofactor_verify(twofactor_value.encode())
        except ddserr.AuthenticationError:
            flask.flash("Invalid one-time code.", "warning")
            return flask.redirect(
                flask.url_for(
                    "auth_blueprint.confirm_2fa",
                    form=form,
                    cancel_form=cancel_form,
<<<<<<< HEAD
                    next=next,
                    using_totp=user.totp_enabled,
=======
                    next=next_target,
>>>>>>> ec3b3f7f
                )
            )

        # Correct username, password and twofactor code --> log user in
        flask_login.login_user(user)
        flask.flash("Logged in successfully.", "success")
        # Remove token from session
        flask.session.pop("2fa_initiated_token", None)
        # Next is assured to be url_safe above
        return flask.redirect(next_target or flask.url_for("pages.home"))

    else:
        return flask.render_template(
<<<<<<< HEAD
            "user/confirm2fa.html",
            form=form,
            cancel_form=cancel_form,
            next=next,
            using_totp=user.totp_enabled,
=======
            "user/confirm2fa.html", form=form, cancel_form=cancel_form, next=next_target
>>>>>>> ec3b3f7f
        )


@auth_blueprint.route("/login", methods=["GET", "POST"])
@limiter.limit(
    dds_web.utils.rate_limit_from_config,
    methods=["POST"],
    error_message=ddserr.TooManyRequestsError.description,
)
def login():
    """Initiate a login by validating username password and sending a authentication one-time code"""

    next_target = flask.request.args.get("next")
    # is_safe_url should check if the url is safe for redirects.
    if next_target and not dds_web.utils.is_safe_url(next_target):
        return flask.abort(400)

    # Redirect to next or index if user is already authenticated
    if flask_login.current_user.is_authenticated:
        return flask.redirect(next_target or flask.url_for("pages.home"))

    # Display greeting message, if applicable
    if next_target and re.search("confirm_deletion", next_target):
        flask.flash("Please log in to confirm your account deletion.", "warning")

    # Check if for is filled in and correctly (post)
    form = forms.LoginForm()
    if form.validate_on_submit():
        # Get user from database
        user = models.User.query.get(form.username.data)

        # Unsuccessful login
        if not user or not user.verify_password(input_password=form.password.data):
            flask.flash("Invalid username or password.", "warning")
            return flask.redirect(
                flask.url_for("auth_blueprint.login", next=next_target)
            )  # Try login again

        # Correct credentials still needs 2fa
        if not user.totp_enabled:
            # Send 2fa token to user's email
            if dds_web.security.auth.send_hotp_email(user):
                flask.flash("One-Time Code has been sent to your primary email.")

        # Generate signed token that indicates that the user has authenticated
        token_2fa_initiated = dds_web.security.tokens.jwt_token(
            user.username, expires_in=datetime.timedelta(minutes=15)
        )

        flask.session["2fa_initiated_token"] = token_2fa_initiated
        return flask.redirect(flask.url_for("auth_blueprint.confirm_2fa", next=next_target))

    # Go to login form (get)
    return flask.render_template("user/login.html", form=form, next=next_target)


@auth_blueprint.route("/logout", methods=["GET"])
@flask_login.login_required
def logout_get():
    """DDS log out page."""
    form = forms.LogoutForm()
    return flask.render_template("user/logout.html", form=form)


@auth_blueprint.route("/logout", methods=["POST"])
@flask_login.login_required
@logging_bind_request
def logout_post():
    """Logout user."""

    if flask_login.current_user.is_authenticated:
        flask_login.logout_user()

    return flask.redirect(flask.url_for("pages.home"))


@auth_blueprint.route("/reset_password", methods=["GET", "POST"])
@limiter.limit(
    dds_web.utils.rate_limit_from_config,
    methods=["POST"],
    error_message=ddserr.TooManyRequestsError.description,
)
@logging_bind_request
def request_reset_password():
    """Request to reset password when password is lost."""
    # Reset forgotten password only allowed if logged out
    if flask_login.current_user.is_authenticated:
        return flask.redirect(flask.url_for("pages.home"))

    # Validate form
    form = forms.RequestResetForm()
    if form.validate_on_submit():
        email = models.Email.query.filter_by(email=form.email.data).first()
        if email.user.is_active:
            token = dds_web.security.tokens.encrypted_jwt_token(
                username=email.user.username,
                sensitive_content=None,
                expires_in=datetime.timedelta(
                    seconds=3600,
                ),
                additional_claims={"rst": "pwd"},
            )

            # Create row in password reset table
            ongoing_password_reset = models.PasswordReset.query.filter_by(
                email=email.email
            ).one_or_none()
            if ongoing_password_reset:
                ongoing_password_reset.issued = dds_web.utils.current_time()
                ongoing_password_reset.valid = True
            else:
                new_password_reset = models.PasswordReset(
                    user=email.user, email=email.email, issued=dds_web.utils.current_time()
                )
                db.session.add(new_password_reset)
            db.session.commit()

            dds_web.utils.send_reset_email(email_row=email, token=token)
            flask.flash("An email has been sent with instructions to reset your password.")
            return flask.redirect(flask.url_for("auth_blueprint.login"))

        flask.flash("Your account is deactivated. You cannot reset your password.", "warning")

    # Show form
    return flask.render_template("user/request_reset_password.html", form=form)


@auth_blueprint.route("/reset_password/<token>", methods=["GET", "POST"])
@limiter.limit(
    dds_web.utils.rate_limit_from_config,
    error_message=ddserr.TooManyRequestsError.description,
)
def reset_password(token):
    """Perform the password reset when password is lost."""
    # Go to index page if already logged in
    if flask_login.current_user.is_authenticated:
        return flask.redirect(flask.url_for("pages.home"))

    # Verify that the token is valid and contains enough info
    try:
        user = dds_web.security.auth.verify_password_reset_token(token=token)
        if not user.is_active:
            flask.flash("Your account is not active. You cannot reset your password.", "warning")
            return flask.redirect(flask.url_for("pages.home"))

        password_reset_row = models.PasswordReset.query.filter_by(
            user_id=user.username
        ).one_or_none()
        if not password_reset_row:
            flask.flash("No information on requested password reset.")
            return flask.redirect(flask.url_for("pages.home"))
        if not password_reset_row.valid:
            flask.flash(
                "You have already used this link to change your password. "
                "Please request a new password reset if you wish to continue."
            )
            return flask.redirect(flask.url_for("pages.home"))

    except ddserr.AuthenticationError:
        flask.flash("That is an invalid or expired token", "warning")
        return flask.redirect(flask.url_for("pages.home"))

    # Get form for reseting password
    form = forms.ResetPasswordForm()

    # Validate form
    if form.validate_on_submit():
        # Clear out hotp
        user.reset_current_HOTP()

        # Delete project user keys for user
        for project_user_key in user.project_user_keys:
            db.session.delete(project_user_key)
        db.session.commit()

        # Reset user keys, will be regenerated on setting new password
        user.kd_salt = None
        user.nonce = None
        user.public_key = None
        user.private_key = None

        # Update user password
        user.password = form.password.data

        # Set password reset row as invalid
        password_reset_row.valid = False
        password_reset_row.changed = dds_web.utils.current_time()
        db.session.commit()

        flask.flash("Your password has been updated! You are now able to log in.", "success")
        flask.session["reset_token"] = token
        return flask.redirect(flask.url_for("auth_blueprint.password_reset_completed"))

    # Go to form
    return flask.render_template("user/reset_password.html", form=form)


@auth_blueprint.route("/password_reset_completed", methods=["GET"])
@logging_bind_request
def password_reset_completed():
    """Landing page after password reset"""

    token = flask.session["reset_token"]
    flask.session.pop("reset_token", None)
    try:
        user = dds_web.security.auth.verify_password_reset_token(token=token)
        if not user.is_active:
            flask.flash("Your account is not active.", "warning")
            return flask.redirect(flask.url_for("auth_blueprint.index"))
    except ddserr.AuthenticationError:
        flask.flash("That is an invalid or expired token", "warning")
        return flask.redirect(flask.url_for("auth_blueprint.index"))

    units_to_contact = {}
    unit_admins_to_contact = {}

    if user.role != "Super Admin":
        for project in user.projects:
            if user.role == "Unit Admin":
                users = (
                    db.session.query(models.User)
                    .join(models.UnitUser)
                    .join(models.Email)
                    .with_entities(
                        models.User.username,
                        models.User.name,
                        models.UnitUser.unit_id,
                        models.UnitUser.is_admin,
                        models.Email.email,
                    )
                    .filter(models.UnitUser.unit_id == user.unit_id)
                    .filter(models.UnitUser.is_admin == True)
                    .filter(models.User.username != user.username)
                    .all()
                )
                email = (
                    db.session.query(models.Email)
                    .with_entities(models.Email.email)
                    .filter(models.Email.user_id == user.username)
                    .first()
                )

                unit_admins_to_contact = users
            else:
                if project.responsible_unit.external_display_name not in units_to_contact:
                    units_to_contact[
                        project.responsible_unit.external_display_name
                    ] = project.responsible_unit.contact_email

        if len(unit_admins_to_contact) > 0:
            for unit_admin in unit_admins_to_contact:
                dds_web.utils.send_project_access_reset_email(unit_admin, email[0], token)

    return flask.render_template(
        "user/password_reset_completed.html", units_to_contact=units_to_contact
    )


@auth_blueprint.route("/change_password", methods=["GET", "POST"])
@flask_login.login_required
def change_password():
    """Change password by entering the old password."""

    # Validate form
    form = forms.ChangePasswordForm()
    if form.validate_on_submit():
        # Change password
        flask_login.current_user.password = form.new_password.data
        update_user_keys_for_password_change(
            user=flask_login.current_user,
            current_password=form.current_password.data,
            new_password=form.new_password.data,
        )
        db.session.commit()

        flask_login.logout_user()
        flask.flash(
            "You have successfully changed your password. Please log in again with your new password.",
            "success",
        )
        return flask.redirect(flask.url_for("auth_blueprint.login"))

    # Show form
    return flask.render_template("user/change_password.html", form=form)


@auth_blueprint.route("/confirm_deletion/<token>", methods=["GET"])
@flask_login.login_required
@logging_bind_request
def confirm_self_deletion(token):
    """Confirm user deletion."""
    s = itsdangerous.URLSafeTimedSerializer(flask.current_app.config.get("SECRET_KEY"))

    try:

        # Get email from token, overwrite the one from login if applicable
        email = s.loads(token, salt="email-delete", max_age=604800)

        # Check that the email is registered on the current user:
        if email not in [email.email for email in flask_login.current_user.emails]:
            msg = "The email for user to be deleted is not registered on your account."
            flask.current_app.logger.warning(
                f"{msg} email: {email}: user: {flask_login.current_user}"
            )
            raise ddserr.UserDeletionError(message=msg)

        # Get row from deletion requests table
        deletion_request_row = models.DeletionRequest.query.filter(
            models.DeletionRequest.email == email
        ).first()

    except itsdangerous.exc.SignatureExpired as exc:

        email = db_tools.remove_user_self_deletion_request(flask_login.current_user)
        raise ddserr.UserDeletionError(
            message=f"Deletion request for {email} has expired. Please login to the DDS and request deletion anew."
        ) from exc
    except (itsdangerous.exc.BadSignature, itsdangerous.exc.BadTimeSignature) as exc:
        raise ddserr.UserDeletionError(
            message="Confirmation link is invalid. No action has been performed."
        ) from exc
    except sqlalchemy.exc.SQLAlchemyError as sqlerr:
        raise ddserr.DatabaseError(message=sqlerr) from sqlerr

    # Check if the user and the deletion request exists
    if deletion_request_row:
        try:
            user = user_schemas.UserSchema().load({"email": email})
            _ = db_tools.remove_user_self_deletion_request(user)
            DeleteUser.delete_user(user=user)

        except sqlalchemy.exc.SQLAlchemyError as sqlerr:
            raise ddserr.UserDeletionError(
                message=f"User deletion request for {user.username} / {user.primary_email.email} failed due to database error: {sqlerr}",
                alt_message=f"Deletion request for user {user.username} registered with {user.primary_email.email} failed for technical reasons. Please contact the unit for technical support!",
            )
        except sqlalchemy.exc.OperationalError as err:
            raise ddserr.DatabaseError(message=str(err), alt_message="Unexpected database error.")

        flask.session.clear()

        return flask.make_response(
            flask.render_template("user/userdeleted.html", username=user.username, initial=True)
        )
    else:
        return flask.make_response(
            flask.render_template("user/userdeleted.html", username=email, initial=False)
        )


@auth_blueprint.route("/account", methods=["GET"])
@flask_login.login_required
@logging_bind_request
def account_info():
    """User account page"""

    return flask.render_template("user/account.html", enumerate=enumerate)


@auth_blueprint.route("/projects", methods=["GET"])
@flask_login.login_required
@logging_bind_request
def projects_info():
    """User projects page"""
    projects_obj = UserProjects()
    projects = projects_obj.format_project_dict(flask_login.current_user)

    return flask.render_template("user/projects.html", projects=projects, enumerate=enumerate)<|MERGE_RESOLUTION|>--- conflicted
+++ resolved
@@ -250,15 +250,11 @@
     if flask_login.current_user.is_authenticated:
         return flask.redirect(flask.url_for("pages.home"))
 
-<<<<<<< HEAD
-    next = flask.request.args.get("next")
-=======
     form = forms.Confirm2FACodeForm()
 
     cancel_form = forms.Cancel2FAForm()
 
     next_target = flask.request.args.get("next")
->>>>>>> ec3b3f7f
     # is_safe_url should check if the url is safe for redirects.
     if next_target and not dds_web.utils.is_safe_url(next_target):
         return flask.abort(400)
@@ -314,12 +310,8 @@
                     "auth_blueprint.confirm_2fa",
                     form=form,
                     cancel_form=cancel_form,
-<<<<<<< HEAD
-                    next=next,
+                    next=next_target,
                     using_totp=user.totp_enabled,
-=======
-                    next=next_target,
->>>>>>> ec3b3f7f
                 )
             )
 
@@ -333,15 +325,7 @@
 
     else:
         return flask.render_template(
-<<<<<<< HEAD
-            "user/confirm2fa.html",
-            form=form,
-            cancel_form=cancel_form,
-            next=next,
-            using_totp=user.totp_enabled,
-=======
-            "user/confirm2fa.html", form=form, cancel_form=cancel_form, next=next_target
->>>>>>> ec3b3f7f
+            "user/confirm2fa.html", form=form, cancel_form=cancel_form, next=next_target, using_totp=user.totp_enabled
         )
 
 
