--- conflicted
+++ resolved
@@ -238,8 +238,7 @@
             }
 
         for safespring_project, usage_info in safespring_data.items():
-<<<<<<< HEAD
-            usage = f'Total usage for unit {safespring_project}: {usage_info["TotalBytes"]}'
+            usage = f"Total usage for unit {unit.name} ({safespring_project}): {usage_info['TotalBytes']}"
             scheduler.app.logger.info(usage)
 
         scheduler.app.logger.debug("Task: Projects usage from database")
@@ -265,8 +264,4 @@
         except (sqlalchemy.exc.OperationalError, sqlalchemy.exc.SQLAlchemyError) as err:
             flask.current_app.logger.exception(err)
             db.session.rollback()
-            raise
-=======
-            usage = f"Total usage for unit {unit.name} ({safespring_project}): {usage_info['TotalBytes']}"
-            scheduler.app.logger.info(usage)
->>>>>>> 0d1ac336
+            raise