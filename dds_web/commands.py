--- conflicted
+++ resolved
@@ -713,12 +713,9 @@
 
         # Project count
         total_project_count = Project.query.count()
-<<<<<<< HEAD
         active_project_count = Project.query.filter_by(is_active=True).count()
-=======
 
         # Add to database
->>>>>>> 0a44a39c
         new_reporting_row = Reporting(
             unit_count=unit_count,
             researchuser_count=researchuser_count,
