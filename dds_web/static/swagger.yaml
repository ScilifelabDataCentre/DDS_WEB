# yammllint and prettier conflict with some rules, disable them
# yamllint disable rule:braces
openapi: 3.0.0
info:
  description: |
    Documentation for the API of the Data Delivery System (DDS) in SciLifeLab
  version: "2.6.0"
  title: Data Delivery System
# Apply the encrypted token to all operations
security:
  - seconFactorToken: []
servers:
  # Added by API Auto Mocking Plugin
  - url: https://delivery.scilifelab.se/api/v1
    description: Endpoint for the production enviroment
  - url: https://dds-dev.dckube3.scilifelab.se/api/v1
    description: Endpoint for the development enviroment
  # Uncomment when local testing
  - url: http://localhost:5000/api/v1
    description: Local enviroment
tags:
  - name: authentication
    description: Authorization and authentication operations
  - name: files
    description: Manage files operations
  - name: user
    description: Operations about user
  - name: project
    description: Operations about projects
  - name: s3
    description: s3 bucket
  - name: superadmin
    description: Superadmin operations
paths:
  ### FILES OPERATIONS #########
  /file/new:
    post:
      tags:
        - files
      summary: Add a new file to the database
      operationId: newFile
      parameters:
        - $ref: "#/components/parameters/defaultHeader"
        - $ref: "#/components/parameters/projectID"
      responses:
        "401":
          $ref: "#/components/responses/UnauthorizedToken"
        "400":
          $ref: "#/components/responses/BadRequest"
        "500":
          $ref: "#/components/responses/InternalServerlError"
        "200":
          description: succesful operation
          content:
            application/json:
              schema:
                type: string
                example: "{message: File data_seq.txt added to db.}"
      requestBody:
        $ref: "#/components/requestBodies/Files"
    put:
      tags:
        - files
      summary: Update an existing file
      operationId: updateFile
      parameters:
        - $ref: "#/components/parameters/defaultHeader"
        - $ref: "#/components/parameters/projectID"
      responses:
        "401":
          $ref: "#/components/responses/UnauthorizedToken"
        "400":
          $ref: "#/components/responses/BadRequest"
        "500":
          $ref: "#/components/responses/InternalServerlError"
        "200":
          description: succesful operation
          content:
            application/json:
              schema:
                type: string
                example: "{message: File data_seq.txt updated in the db.}"
      requestBody:
        $ref: "#/components/requestBodies/Files"
  /file/match:
    get:
      tags:
        - files
      summary: Get name in bucket for all files specified CHECK METHOD
      description: This method requires the data
        to be passed in the request body instead of the query.
        Since this does not comply with the openAPI standards, swagger cannot document it properly,
        therefore we need to change/remove it in the future.
      deprecated: true
      operationId: matchFiles
      parameters:
        - $ref: "#/components/parameters/defaultHeader"
        - $ref: "#/components/parameters/projectID"
      responses:
        "401":
          $ref: "#/components/responses/UnauthorizedToken"
        "400":
          $ref: "#/components/responses/BadRequest"
        "500":
          $ref: "#/components/responses/InternalServerlError"
        "200":
          description: successful operation
          content:
            application/json:
              schema:
                type: object
                properties:
                  files:
                    type: array
                    items:
                      type: string
                    example: [name_in_bucket, name_in_bucket_2]
  /files/list:
    get:
      tags:
        - files
      summary: Get a list of files within the specific folder CHECK METHOD
      description: This method requires the data
        to be passed in the request body instead of the query.
        Since this does not comply with the openAPI standards, swagger cannot document it properly,
        therefore we need to change/remove it in the future.
      deprecated: true
      operationId: listFiles
      parameters:
        - $ref: "#/components/parameters/defaultHeader"
        - $ref: "#/components/parameters/projectID"
      responses:
        "401":
          $ref: "#/components/responses/UnauthorizedToken"
        "400":
          $ref: "#/components/responses/BadRequest"
        "500":
          $ref: "#/components/responses/InternalServerlError"
        "200":
          description: successful operation
          content:
            application/json:
              schema:
                type: object
                properties:
                  files_folder:
                    type: array
                    items:
                      type: object
                      properties:
                        folder:
                          type: boolean
                        name:
                          type: string
                    example:
                      [
                        { "folder": true, "name": "filename1" },
                        { "folder": true, "name": "filename2" },
                        { "folder": true, "name": "sub" },
                      ]
  /file/rm:
    delete:
      tags:
        - files
      summary: Deletes a file CHECK METHOD
      description: This method requires the data
        to be passed in the request body instead of the query.
        Since this does not comply with the openAPI standards, swagger cannot document it properly,
        therefore we need to change/remove it in the future.
      deprecated: true
      operationId: removeFile
      parameters:
        - $ref: "#/components/parameters/defaultHeader"
        - $ref: "#/components/parameters/projectID"
        - name: json
          in: query
          required: true
          schema:
            type: array
            items:
              type: string
            example: [file_name.txt, file_name_2.txt]
      responses:
        "401":
          $ref: "#/components/responses/UnauthorizedToken"
        "400":
          $ref: "#/components/responses/BadRequest"
        "500":
          $ref: "#/components/responses/InternalServerlError"
        "200":
          description: successful operation
          content:
            application/json:
              schema:
                type: object
                properties:
                  not_removed:
                    type: boolean
                  not_exists:
                    type: boolean
                example: { "not_removed": false, "not_exists": false }
  /file/rmdir:
    delete:
      tags:
        - files
      summary: Deletes folder(s) CHECK METHOD
      description: This method requires the data
        to be passed in the request body instead of the query.
        Since this does not comply with the openAPI standards, swagger cannot document it properly,
        therefore we need to change/remove it in the future.
      deprecated: true
      operationId: removeDir
      parameters:
        - $ref: "#/components/parameters/defaultHeader"
        - $ref: "#/components/parameters/projectID"
        - name: json
          in: query
          required: true
          schema:
            type: array
            items:
              type: string
            example: [folder_1, folder_2]
      responses:
        "401":
          $ref: "#/components/responses/UnauthorizedToken"
        "400":
          $ref: "#/components/responses/BadRequest"
        "500":
          $ref: "#/components/responses/InternalServerlError"
        "200":
          description: successful operation
          content:
            application/json:
              schema:
                type: object
                properties:
                  not_removed:
                    type: boolean
                  fail_type:
                    type: string
                  nr_deleted:
                    type: integer
                example: { "not_removed": false, "fail_type": "none", "nr_deleted": 10 } # yamllint disable-line
  /file/info:
    get:
      tags:
        - files
      summary: Get file info on files to download CHECK METHOD
      description: This method requires the data
        to be passed in the request body instead of the query.
        Since this does not comply with the openAPI standards, swagger cannot document it properly,
        therefore we need to change/remove it in the future.
      deprecated: true
      operationId: fileInfo
      parameters:
        - $ref: "#/components/parameters/defaultHeader"
        - $ref: "#/components/parameters/projectID"
        - name: json
          in: query
          required: true
          schema:
            type: array
            items:
              type: string
            example: [file_name.txt]
      responses:
        "401":
          $ref: "#/components/responses/UnauthorizedToken"
        "400":
          $ref: "#/components/responses/BadRequest"
        "500":
          $ref: "#/components/responses/InternalServerlError"
        "200":
          description: successful operation
          content:
            application/json:
              schema:
                type: object
                properties:
                  files:
                    type: array
                    items:
                      $ref: "#/components/schemas/Files"
  /file/all/info:
    get:
      tags:
        - files
      summary: Get info on all project files CHECK METHOD
      description: This method requires the data
        to be passed in the request body instead of the query.
        Since this does not comply with the openAPI standards, swagger cannot document it properly,
        therefore we need to change/remove it in the future.
      deprecated: true
      operationId: fileInfoAll
      parameters:
        - $ref: "#/components/parameters/defaultHeader"
        - $ref: "#/components/parameters/projectID"
      responses:
        "401":
          $ref: "#/components/responses/UnauthorizedToken"
        "400":
          $ref: "#/components/responses/BadRequest"
        "500":
          $ref: "#/components/responses/InternalServerlError"
        "200":
          description: successful operation
          content:
            application/json:
              schema:
                type: object
                properties:
                  files:
                    type: array
                    items:
                      $ref: "#/components/schemas/Files"
  /file/update:
    put:
      tags:
        - files
      summary: Update file info after download
      parameters:
        - $ref: "#/components/parameters/defaultHeader"
        - $ref: "#/components/parameters/projectID"
      operationId: updateFile2
      responses:
        "405":
          description: Invalid input
        "200":
          description: succesful operation
          content:
            application/json:
              schema:
                type: string
                example: "{message: File info updated}"
      requestBody:
        content:
          application/json:
            schema:
              type: object
              properties:
                name:
                  type: string
                  example: filename
  /file/failed/add:
    put:
      tags:
        - files
      summary: Get files from log file and save to database
      parameters:
        - $ref: "#/components/parameters/defaultHeader"
        - $ref: "#/components/parameters/projectID"
      operationId: addFailed
      responses:
        "405":
          description: Invalid input
        "200":
          description: successful operation
          content:
            application/json:
              schema:
                type: object
                properties:
                  files_added:
                    type: array
                    items:
                      type: string
                    example: [filefailed]
      requestBody:
        $ref: "#/components/requestBodies/FailedFiles"

  # LOGIN OPERATIONS
  /user/encrypted_token:
    get:
      tags:
        - authentication
      summary: Generates encrypted token for the user
      operationId: token
      parameters:
        - $ref: "#/components/parameters/defaultHeader"
      security:
        - encryptedToken: []
      responses:
        "401":
          $ref: "#/components/responses/UnauthorizedTwofactor"
        "400":
          $ref: "#/components/responses/BadRequest"
        "500":
          $ref: "#/components/responses/InternalServerlError"
        "200":
          description: succesful operation
          content:
            application/json:
              schema:
                type: object
                properties:
                  message:
                    type: string
                    example: Please take this token to /user/second_factor
                      to authenticate with MFA!
                  token:
                    type: string
                  secondfactor_method:
                    type: string
                    example: secondfactor_method
  /user/second_factor:
    get:
      tags:
        - authentication
      summary: Take in and verify an authentication one-time code entered
        by an authenticated user with basic credentials CHECK METHOD
      description: This method requires the data
        to be passed in the request body instead of the query.
        Since this does not comply with the openAPI standards, swagger cannot document it properly,
        therefore we need to change/remove it in the future.
      deprecated: true
      operationId: secondFactorGet
      parameters:
        - $ref: "#/components/parameters/defaultHeader"
        - name: TOTP
          in: query
          required: true
          schema:
            type: string
      responses:
        "401":
          $ref: "#/components/responses/UnauthorizedToken"
        "400":
          $ref: "#/components/responses/BadRequest"
        "500":
          $ref: "#/components/responses/InternalServerlError"
        "200":
          description: succesful operation
          content:
            application/json:
              schema:
                type: object
                properties:
                  token:
                    type: string
    post:
      tags:
        - authentication
      summary: Take in and verify an authentication one-time code entered by
        an authenticated user with basic credentials
      description: Send either the HOTP or TOTP code
        depending on the two factor method used
      operationId: secondFactorPost
      parameters:
        - $ref: "#/components/parameters/defaultHeader"
      responses:
        "401":
          $ref: "#/components/responses/UnauthorizedToken"
        "400":
          $ref: "#/components/responses/BadRequest"
        "500":
          $ref: "#/components/responses/InternalServerlError"
        "200":
          description: succesful operation
          content:
            application/json:
              schema:
                type: object
                properties:
                  token:
                    type: string
      requestBody:
        $ref: "#/components/requestBodies/Token"
<<<<<<< HEAD

=======
>>>>>>> 7c2a1274
  ### USER OPERATIONS #########
  /user/info:
    get:
      tags:
        - user
      summary: Return own info when required
      operationId: retrieveUserInfo
      parameters:
        - $ref: "#/components/parameters/defaultHeader"
      responses:
        "401":
          $ref: "#/components/responses/UnauthorizedToken"
        "400":
          $ref: "#/components/responses/BadRequest"
        "500":
          $ref: "#/components/responses/InternalServerlError"
        "200":
          description: succesful operation
          content:
            application/json:
              schema:
                $ref: "#/components/schemas/UserInfo"
  /user/add:
    post:
      tags:
        - user
      summary: Associate existing users or unanswered invites with projects or create invites
      operationId: addUser
      parameters:
        - $ref: "#/components/parameters/defaultHeader"
        - $ref: "#/components/parameters/projectID"
      responses:
        "401":
          $ref: "#/components/responses/UnauthorizedToken"
        "400":
          $ref: "#/components/responses/BadRequest"
        "500":
          $ref: "#/components/responses/InternalServerlError"
        "200":
          description: succesful operation
          content:
            application/json:
              schema:
                type: object
                properties:
                  email:
                    type: string
                    example: researcher1@mailtrap.io
                  errors:
                    type: object
                  message:
                    type: string
                    example: Pending invite was successful
                  status:
                    type: integer
                    example: 200
      requestBody:
        $ref: "#/components/requestBodies/User"
  /user/delete:
    delete:
      tags:
        - user
      summary: Delete user or invite in the DDS. Unit Admins can delete Unit Admins and Unit Personnel.
        Super admins can delete any user CHECK METHOD
      description: This method requires the data
        to be passed in the request body instead of the query.
        Since this does not comply with the openAPI standards, swagger cannot document it properly,
        therefore we need to change/remove it in the future.
      deprecated: true
      operationId: deleteUser
      parameters:
        - $ref: "#/components/parameters/defaultHeader"
        - $ref: "#/components/parameters/email"
        - $ref: "#/components/parameters/is_invite"
      responses:
        "401":
          $ref: "#/components/responses/UnauthorizedToken"
        "400":
          $ref: "#/components/responses/BadRequest"
        "500":
          $ref: "#/components/responses/InternalServerlError"
        "200":
          description: successful operation
          content:
            application/json:
              schema:
                type: string
                example: "{message: You successfully deleted the account.}"
  /user/delete_self:
    delete:
      tags:
        - user
      summary: Endpoint to initiate user self removal from the system.
        Every user can self-delete the own account with an e-mail confirmation
      operationId: deleteUserSelf
      parameters:
        - $ref: "#/components/parameters/defaultHeader"
      responses:
        "401":
          $ref: "#/components/responses/UnauthorizedToken"
        "400":
          $ref: "#/components/responses/BadRequest"
        "500":
          $ref: "#/components/responses/InternalServerlError"
        "200":
          description: successful operation
          content:
            application/json:
              schema:
                type: string
                example: "{message: Requested account deletion initiated.
                  An e-mail with a confirmation link has been sent to your address}"
  /user/access/revoke:
    post:
      tags:
        - user
      summary: Remove an user from a project
      operationId: removeUserAssociation
      parameters:
        - $ref: "#/components/parameters/defaultHeader"
        - $ref: "#/components/parameters/projectID"
      responses:
        "401":
          $ref: "#/components/responses/UnauthorizedToken"
        "400":
          $ref: "#/components/responses/BadRequest"
        "500":
          $ref: "#/components/responses/InternalServerlError"
        "200":
          description: successful operation
          content:
            application/json:
              schema:
                type: string
                example: "{message: User with email email@example.com no longer
                  associated with exmple_project.}"
      requestBody:
        content:
          application/json:
            schema:
              type: object
              properties:
                email:
                  type: string
                  example: researcher1@mailtrap.io
  /user/activation:
    post:
      tags:
        - user
      summary: Unit Admins can reactivate/deactivate unitusers. Super admins can reactivate/deactivate any user.
      operationId: userActivation
      parameters:
        - $ref: "#/components/parameters/defaultHeader"
      responses:
        "401":
          $ref: "#/components/responses/UnauthorizedToken"
        "400":
          $ref: "#/components/responses/BadRequest"
        "500":
          $ref: "#/components/responses/InternalServerlError"
        "200":
          description: successful operation
          content:
            application/json:
              schema:
                type: string
                example: "{message: You successfully reactivated the account}"
      requestBody:
        content:
          application/json:
            schema:
              type: object
              properties:
                email:
                  type: string
                  example: researcher1@mailtrap.io
                action:
                  type: string
                  enum:
                    - reactivate
                    - deactivate
  /user/hotp/activate:
    post:
      tags:
        - user
      summary: Request to switch from TOTP to HOTP for second factor authentication.
      operationId: requestHOTPActivation
      parameters:
        - $ref: "#/components/parameters/defaultHeader"
      responses:
        "401":
          $ref: "#/components/responses/UnauthorizedToken"
        "400":
          $ref: "#/components/responses/BadRequest"
        "500":
          $ref: "#/components/responses/InternalServerlError"
        "200":
          description: successful operation
          content:
            application/json:
              schema:
                type: string
                example: "{message: Please check your email and follow the attached link to activate two-factor with email}" # yamllint disable-line
      security:
        - encryptedToken: []
  /user/totp/activate:
    post:
      tags:
        - user
      summary: Request to switch from HOTP to TOTP for second factor authentication.
      operationId: requestTOTPActivation
      parameters:
        - $ref: "#/components/parameters/defaultHeader"
      responses:
        "401":
          $ref: "#/components/responses/UnauthorizedToken"
        "400":
          $ref: "#/components/responses/BadRequest"
        "500":
          $ref: "#/components/responses/InternalServerlError"
        "200":
          description: successful operation
          content:
            application/json:
              schema:
                type: string
                example: "{message: Please check your email and follow the attached link to activate two-factor with autenticator app}" # yamllint disable-line
  /users:
    get:
      tags:
        - user
      summary: List unit users within the unit the current user is connected to, or the one defined by a superadmin.
        CHECK METHOD FOR SUPERADMINS
      description: TODO - for superadmin, it can be passed a unit, currently in body, needs to be in query.
      deprecated: true
      operationId: getUsers
      parameters:
        - $ref: "#/components/parameters/defaultHeader"
      responses:
        "401":
          $ref: "#/components/responses/UnauthorizedToken"
        "400":
          $ref: "#/components/responses/BadRequest"
        "500":
          $ref: "#/components/responses/InternalServerlError"
        "200":
          description: successful operation
          content:
            application/json:
              schema:
                type: array
                items:
                  $ref: "#/components/schemas/UserList"
  /user/invites:
    get:
      tags:
        - user
      summary: Provides a list of invited users.
        Superadmins see all invites, unitusers the invites to their projects and units.
      description: The Unit field is only returned when authenticated as a superadmin.
      operationId: getInvites
      parameters:
        - $ref: "#/components/parameters/defaultHeader"
      responses:
        "401":
          $ref: "#/components/responses/UnauthorizedToken"
        "400":
          $ref: "#/components/responses/BadRequest"
        "500":
          $ref: "#/components/responses/InternalServerlError"
        "200":
          description: successful operation
          content:
            application/json:
              schema:
                type: object
                properties:
                  invites:
                    type: array
                    items:
                      $ref: "#/components/schemas/InvitesList"
                  keys:
                    type: array
                    items:
                      type: string
                    example: [Email, Role, Projects, Created, Unit]
  /usage:
    get:
      tags:
        - user
        - project
      summary: Calculate and display the amount of GB hours and the total cost.
        Only unit accounts can get invoicing information
      operationId: showUsage
      parameters:
        - $ref: "#/components/parameters/defaultHeader"
      responses:
        "401":
          $ref: "#/components/responses/UnauthorizedToken"
        "400":
          $ref: "#/components/responses/BadRequest"
        "500":
          $ref: "#/components/responses/InternalServerlError"
        "200":
          description: successful operation
          content:
            application/json:
              schema:
                type: object
                properties:
                  project_usage:
                    type: object
                    properties:
                      project_1:
                        type: object
                        properties:
                          gbhours:
                            type: number
                            example: 0.00000000000000000000
                          cost:
                            type: number
                            example: 0.00000000000000000000
                  total_usage:
                    type: object
                    properties:
                      gbhours:
                        type: number
                        example: 0.00000000000000000000
                      cost:
                        type: number
                        example: 0.00000000000000000000
<<<<<<< HEAD

  ### SUPERADMIN OPERATIONS #########
  /maintenance:
    put:
      tags:
        - superadmin
      summary: Change the maintenance mode of the system
      operationId: maintenanceMode
      parameters:
        - $ref: "#/components/parameters/defaultHeader"
      responses:
        "401":
          $ref: "#/components/responses/UnauthorizedToken"
        "400":
          $ref: "#/components/responses/BadRequest"
        "500":
          $ref: "#/components/responses/InternalServerlError"
        "200":
          description: succesful operation
          content:
            application/json:
              schema:
                type: string
                example: "{message: Maintenance mode is set to: ON}"
      requestBody:
        content:
          application/json:
            schema:
              type: object
              properties:
                state:
                  type: string
                  enum: [on, off]
    get:
      tags:
        - superadmin
      summary: Return current Maintenance mode
      operationId: maintenanceModeGet
      parameters:
        - $ref: "#/components/parameters/defaultHeader"
      responses:
        "401":
          $ref: "#/components/responses/UnauthorizedToken"
        "400":
          $ref: "#/components/responses/BadRequest"
        "500":
          $ref: "#/components/responses/InternalServerlError"
        "200":
          description: succesful operation
          content:
            application/json:
              schema:
                type: string
                example: "{message: Maintenance mode is set to: ON}"
  /unit/info/all:
    get:
      tags:
        - superadmin
      summary: Get units info.
      operationId: allUnits
      parameters:
        - $ref: "#/components/parameters/defaultHeader"
      responses:
        "401":
          $ref: "#/components/responses/UnauthorizedToken"
        "400":
          $ref: "#/components/responses/BadRequest"
        "500":
          $ref: "#/components/responses/InternalServerlError"
        "200":
          description: succesful operation
          content:
            application/json:
              schema:
                type: object
                properties:
                  units:
                    type: array
                    items:
                      $ref: "#/components/schemas/UnitsInfo"
                  keys:
                    type: array
                    items:
                      type: string
                    example:
                      [
                        Name,
                        Contact Email,
                        Days In Available,
                        Days In Expired,
                        External Display Name,
                        Public ID,
                        Safespring Endpoint,
                        Size,
                      ]
  /motd:
    post:
      tags:
        - superadmin
      summary: Add a Message of the Day.
      operationId: addMOTD
      parameters:
        - $ref: "#/components/parameters/defaultHeader"
      responses:
        "401":
          $ref: "#/components/responses/UnauthorizedToken"
        "400":
          $ref: "#/components/responses/BadRequest"
        "500":
          $ref: "#/components/responses/InternalServerlError"
        "200":
          description: succesful operation
          content:
            application/json:
              schema:
                type: string
                example: "{message: The MOTD was successfuly
                  added to the database.}"
      requestBody:
        content:
          application/json:
            schema:
              type: object
              properties:
                message:
                  type: string
                  example: "This is a message of the day"
    get:
      tags:
        - superadmin
      summary: Return list of all active MOTDs to super admin.
      operationId: allUnits
      parameters:
        - $ref: "#/components/parameters/defaultHeader"
      responses:
        "401":
          $ref: "#/components/responses/UnauthorizedToken"
        "400":
          $ref: "#/components/responses/BadRequest"
        "500":
          $ref: "#/components/responses/InternalServerlError"
        "200":
          description: succesful operation
          content:
            application/json:
              schema:
                type: object
                properties:
                  motds:
                    type: array
                    items:
                      $ref: "#/components/schemas/MotdInfo"
                  keys:
                    type: array
                    items:
                      type: string
                    example: [MOTD ID, Message, Created]
    put:
      tags:
        - superadmin
      summary: Deactivate MOTD.
      operationId: deactivateMOTD
      parameters:
        - $ref: "#/components/parameters/defaultHeader"
      responses:
        "401":
          $ref: "#/components/responses/UnauthorizedToken"
        "400":
          $ref: "#/components/responses/BadRequest"
        "500":
          $ref: "#/components/responses/InternalServerlError"
        "200":
          description: succesful operation
          content:
            application/json:
              schema:
                type: string
                example: "{message: The MOTD was successfuly
                  deactivated in the database.}"
      requestBody:
        content:
          application/json:
            schema:
              type: object
              properties:
                motd_id:
                  type: integer
                  example: 1
  /motd/send:
    post:
      tags:
        - superadmin
      summary: Send MOTD as email to users.
      operationId: sendMOTD
      parameters:
        - $ref: "#/components/parameters/defaultHeader"
      responses:
        "401":
          $ref: "#/components/responses/UnauthorizedToken"
        "400":
          $ref: "#/components/responses/BadRequest"
        "500":
          $ref: "#/components/responses/InternalServerlError"
        "200":
          description: succesful operation
          content:
            application/json:
              schema:
                type: string
                example: "{message: MOTD 1 has been sent to the users.}"
      requestBody:
        content:
          application/json:
            schema:
              type: object
              properties:
                motd_id:
                  type: integer
                  example: 1
  /user/find:
    get:
      tags:
        - superadmin
      summary: Get all users or check if there is a specific user in the database CHECK METHOD
      description: This method requires the data
        to be passed in the request body instead of the query.
        Since this does not comply with the openAPI standards, swagger cannot document it properly,
        therefore we need to change/remove it in the future.
      deprecated: true
      operationId: findUser
      parameters:
        - $ref: "#/components/parameters/defaultHeader"
      responses:
        "401":
          $ref: "#/components/responses/UnauthorizedToken"
        "400":
          $ref: "#/components/responses/BadRequest"
        "500":
          $ref: "#/components/responses/InternalServerlError"
        "200":
          description: succesful operation
          content:
            application/json:
              schema:
                type: string
                example: "{Exists: true}"
  /user/totp/deactivate:
    put:
      tags:
        - superadmin
      summary: Deactivate TOTP and activate HOTP for other user, e.g. if phone lost
      operationId: resetTwoFactor
      parameters:
        - $ref: "#/components/parameters/defaultHeader"
      responses:
        "401":
          $ref: "#/components/responses/UnauthorizedToken"
        "400":
          $ref: "#/components/responses/BadRequest"
        "500":
          $ref: "#/components/responses/InternalServerlError"
        "200":
          description: succesful operation
          content:
            application/json:
              schema:
                type: string
                example: "{message: TOTP has been deactivated for user unituser1.
                  They can now use 2FA via email during authentication}"
      requestBody:
        content:
          application/json:
            schema:
              type: object
              properties:
                username:
                  type: string
                  example: unituser1
  /proj/busy/any:
    get:
      tags:
        - superadmin
      summary: Check if any project are busy CHECK METHOD
      description: This method requires the data
        to be passed in the request body instead of the query.
        Since this does not comply with the openAPI standards, swagger cannot document it properly,
        therefore we need to change/remove it in the future.
      deprecated: true
      operationId: anyProjectBusy
      parameters:
        - $ref: "#/components/parameters/defaultHeader"
        - in: query
          name: list
          schema:
            type: boolean
          required: false
          description: Check if user is listing the busy projects.
            Otherwise just returns the number of busy projects.
      responses:
        "401":
          $ref: "#/components/responses/UnauthorizedToken"
        "400":
          $ref: "#/components/responses/BadRequest"
        "500":
          $ref: "#/components/responses/InternalServerlError"
        "200":
          description: succesful operation
          content:
            application/json:
              schema:
                type: object
                properties:
                  num:
                    type: integer
                    example: 0
  /stats:
    get:
      tags:
        - superadmin
      summary: Collect rows from reporting table and return them.
      operationId: stats
      parameters:
        - $ref: "#/components/parameters/defaultHeader"
      responses:
        "401":
          $ref: "#/components/responses/UnauthorizedToken"
        "400":
          $ref: "#/components/responses/BadRequest"
        "500":
          $ref: "#/components/responses/InternalServerlError"
        "200":
          description: succesful operation
          content:
            application/json:
              schema:
                type: object
                properties:
                  columns:
                    type: array
                    items:
                      type: string
                    example:
                      [
                        Active projects,
                        Data Now (TB),
                        Data Uploaded (TB),
                        Date,
                        Inactive projects,
                        Project Owners,
                        Researchers,
                        Super Admins,
                        TBHours Last Month,
                        TBHours Total,
                        Total projects,
                        Total users,
                        Unit Admins,
                        Unit Personnel,
                        Units,
                      ]
                  stats:
                    type: array
                    items:
                      $ref: "#/components/schemas/Reporting"
  /user/emails:
    get:
      tags:
        - superadmin
      summary: Get emails for Unit Admins and Unit Personnel.
      operationId: unitUsersEmails
      parameters:
        - $ref: "#/components/parameters/defaultHeader"
      responses:
        "401":
          $ref: "#/components/responses/UnauthorizedToken"
        "400":
          $ref: "#/components/responses/BadRequest"
        "500":
          $ref: "#/components/responses/InternalServerlError"
        "200":
          description: succesful operation
          content:
            application/json:
              schema:
                type: object
                properties:
                  emails:
                    type: array
                    items:
                      type: string
                    example:
                      [
                        unitadmin1@mailtrap.io,
                        unitadmin2@mailtrap.io,
                        unitadmin3@mailtrap.io,
                        unituser1@mailtrap.io,
                        unituser2@mailtrap.io,
                      ]
=======
>>>>>>> 7c2a1274
components:
  # define reusable parameters:
  parameters:
    defaultHeader:
      name: X-CLI-Version
      in: header
      required: true
      schema:
        type: string
        example: "2.6.0"
    projectID:
      name: project
      in: query
      schema:
        type: string
      description: project id to query
    email:
      name: email
      in: query
      schema:
        type: string
      description: email of the user/invite to query
    is_invite:
      name: is_invite
      in: query
      schema:
        type: string
      description: flag to mark if the user to query is an invite
  # Define common request bodies:
  requestBodies:
    Files:
      content:
        application/json:
          schema:
            $ref: "#/components/schemas/Files"
    FailedFiles:
      content:
        application/json:
          schema:
            type: object
            properties:
              filename:
                $ref: "#/components/schemas/FailedFiles"
    User:
      content:
        application/json:
          schema:
            $ref: "#/components/schemas/User"
    Token:
      content:
        application/json:
          schema:
            $ref: "#/components/schemas/Token"
  # define reusable responses:
  responses:
    BadRequest:
      description: The requests is missing important information in the body
        or have invalidad data, such as invalid project specified
      content:
        application/json:
          schema:
            type: object
            properties:
              message:
                type: string
    UnauthorizedTwofactor:
      description: Username and password not provided or is invalid
      content:
        application/json:
          schema:
            type: object
            properties:
              message:
                type: string
    UnauthorizedToken:
      description: Encrypted Token is not provided or is invalid
      content:
        application/json:
          schema:
            type: object
            properties:
              message:
                type: string
    InternalServerlError:
      description: Something wrong in the server side
      content:
        application/json:
          schema:
            type: object
            properties:
              message:
                type: string
  # define schemas for objects
  schemas:
    Files:
      type: object
      required:
        - name
        - name_in_bucket
        - subpath
        - size
        - size_processed
        - compressed
        - public_key
        - salt
        - checksum
      properties:
        name:
          type: string
          example: adn_secuence.txt
        name_in_bucket:
          type: string
          example: filebucketname1
        subpath:
          type: string
          example: subpath
        size:
          type: integer
          format: int64
          example: 1000
        size_processed:
          type: integer
          format: int64
          example: 500
        compressed:
          type: boolean
          example: true
        public_key:
          type: string
          example: pppppppppppppppppppppppppppppppppppppppppppppppppppppppppppppppp # yamllint disable-line
        salt:
          type: string
          example: ssssssssssssssssssssssssssssssss
        checksum:
          type: string
          example: cccccccccccccccccccccccccccccccccccccccccccccccccccccccccccccccc # yamllint disable-line
    FailedFiles:
      type: object
      required:
        - status
        - path_remote
        - subpath
        - size_raw
        - size_processed
        - compressed
        - public_key
        - salt
        - checksum
      properties:
        status:
          type: object
          properties:
            failed_op:
              type: string
              example: add_file_db
        path_remote:
          type: string
          example: path/to/file1.txt
        subpath:
          type: string
          example: subpath
        size_raw:
          type: integer
          format: int64
          example: 100
        size_processed:
          type: integer
          format: int64
          example: 200
        compressed:
          type: boolean
          example: false
        public_key:
          type: string
          example: public_key
        salt:
          type: string
          example: salt
        checksum:
          type: string
          example: cheksum
    User:
      type: object
      required:
        - role
        - unit
        - email
      properties:
        role:
          type: string
          example: Researcher
        unit:
          type: string
          example: UnitA
        email:
          type: string
          example: researcher1@mailtrap.io
        send_email:
          type: boolean
          example: true
    UserInfo:
      type: object
      properties:
        info:
          type: object
          properties:
            email_primary:
              type: string
              example: unitadmin1@mailtrap.io
            emails_all:
              type: array
              items:
                type: string
            is_admin:
              type: boolean
              example: true
            name:
              type: string
              example: Unit Admin 1
            role:
              type: string
              example: Unit Admin
            username:
              type: string
              example: unitadmin_1
    UserList:
      type: object
      properties:
        active:
          type: boolean
          example: true
        name:
          type: string
          example: Unit Admin 1
        role:
          type: string
          example: Unit Admin
        username:
          type: string
          example: unitadmin_1
        email:
          type: string
          example: unitadmin1@mailtrap.io
    InvitesList:
      type: object
      required:
        - Created
        - Email
        - Role
      properties:
        Created:
          type: string
          format: date-time
        Email:
          type: string
          example: researcher1@mailtrap.io
        Role:
          type: string
          example: Researcher
        Projects:
          type: array
          items:
            type: string
          example: [project1]
        Unit:
          type: string
          example: ""
<<<<<<< HEAD
    UnitsInfo:
      type: object
      properties:
        Name:
          type: string
          example: Unit 1
        Contact Email:
          type: string
          example: support@example.com
        Days In Available:
          type: integer
          example: 90
        Days In Expired:
          type: integer
          example: 30
        External Display Name:
          type: string
          example: Unit 1
        Public ID:
          type: string
          example: unit_1
        Safespring Endpoint:
          type: string
        Size:
          type: integer
          format: int64
          example: 1000
    MotdInfo:
      type: object
      properties:
        MOTD ID:
          type: integer
          example: 1
        Message:
          type: string
          example: This is a message of the day
        Created:
          type: string
          example: 2021-01-01 00:00:00
    Reporting:
      type: object
      properties:
        Active projects:
          type: integer
        Data Now (TB):
          type: integer
        Data Uploaded (TB):
          type: integer
        Date:
          type: string
        Inactive projects:
          type: integer
        Project Owners:
          type: integer
        Researchers:
          type: integer
        Super Admins:
          type: integer
        TBHours Last Month:
          type: integer
        TBHours Total:
          type: integer
        Total projects:
          type: integer
        Total users:
          type: integer
        Unit Admins:
          type: integer
        Unit Personnel:
          type: integer
        Units:
          type: integer
=======
>>>>>>> 7c2a1274
    Token:
      type: object
      properties:
        HOTP:
          type: string
        TOTP:
          type: string
  # Securit schemes:
  securitySchemes:
    encryptedToken: # user and pass
      type: http
      scheme: basic
    seconFactorToken: # encrypted token
      type: http
      scheme: bearer
      bearerFormat: JWT<|MERGE_RESOLUTION|>--- conflicted
+++ resolved
@@ -466,10 +466,7 @@
                     type: string
       requestBody:
         $ref: "#/components/requestBodies/Token"
-<<<<<<< HEAD
 
-=======
->>>>>>> 7c2a1274
   ### USER OPERATIONS #########
   /user/info:
     get:
@@ -801,9 +798,8 @@
                       cost:
                         type: number
                         example: 0.00000000000000000000
-<<<<<<< HEAD
 
-  ### SUPERADMIN OPERATIONS #########
+### SUPERADMIN OPERATIONS #########
   /maintenance:
     put:
       tags:
@@ -1199,8 +1195,6 @@
                         unituser1@mailtrap.io,
                         unituser2@mailtrap.io,
                       ]
-=======
->>>>>>> 7c2a1274
 components:
   # define reusable parameters:
   parameters:
@@ -1468,7 +1462,6 @@
         Unit:
           type: string
           example: ""
-<<<<<<< HEAD
     UnitsInfo:
       type: object
       properties:
@@ -1541,8 +1534,6 @@
           type: integer
         Units:
           type: integer
-=======
->>>>>>> 7c2a1274
     Token:
       type: object
       properties:
