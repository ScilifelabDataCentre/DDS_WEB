"""Authentication related functions/tools."""

####################################################################################################
# IMPORTS ################################################################################ IMPORTS #
####################################################################################################

# built in libraries
import gc

# Installed
import datetime
import http
import flask
import json
import jwcrypto
from jwcrypto import jwk, jwt
import structlog

# Own modules
from dds_web import basic_auth, auth, mail
from dds_web.errors import AuthenticationError, AccessDeniedError, InviteError
from dds_web.database import models
from dds_web.security.project_user_keys import verify_invite_temporary_key
import dds_web.utils

action_logger = structlog.getLogger("actions")

# VARIABLES ############################################################################ VARIABLES #

MFA_EXPIRES_IN = datetime.timedelta(hours=48)

####################################################################################################
# FUNCTIONS ############################################################################ FUNCTIONS #
####################################################################################################

# Error handler -------------------------------------------------------------------- Error handler #


@basic_auth.error_handler
def auth_error(status):
    """Handles 401 (Unauthorized) or 403 (Forbidden) for basic authentication."""
    return auth_error_common(status)


@auth.error_handler
def auth_error(status):
    """Handles 401 (Unauthorized) or 403 (Forbidden) for token authentication."""
    return auth_error_common(status)


def auth_error_common(status):
    """Checks if status code is 401 or 403 and raises appropriate exception."""
    if status == http.HTTPStatus.UNAUTHORIZED:
        raise AuthenticationError()
    elif status == http.HTTPStatus.FORBIDDEN:
        raise AccessDeniedError(message="Insufficient credentials")


# User roles -------------------------------------------------------------------------- User roles #


@basic_auth.get_user_roles
def get_user_roles(user):
    """Gets the role corresponding to the current user when basic authentication is used."""
    return get_user_roles_common(user)


@auth.get_user_roles
def get_user_roles(user):
    """Gets the role corresponding to the current user when token authentication is used."""
    return get_user_roles_common(user)


def get_user_roles_common(user):
    """Get the user role.

    If the user has Researcher role and a project, which the user has been set as an owner,
    has been specified, the user role is returned as Project Owner. Otherwise, it is Researcher.

    For all other users, return the value of the role set in the database table.
    """
    if user.role == "Researcher":
        project_public_id = flask.request.args.get("project")
        if project_public_id:
            project = models.Project.query.filter_by(public_id=project_public_id).first()
            if project:
                project_user = models.ProjectUsers.query.filter_by(
                    project_id=project.id, user_id=user.username
                ).first()
                if project_user and project_user.owner:
                    return "Project Owner"
    return user.role


# Tokens ---------------------------------------------------------------------------------- Tokens #


def verify_token_no_data(token):
    """Verify token and return user row."""
    claims = __verify_general_token(token=token)
    user = __user_from_subject(subject=claims.get("sub"))
    # Clean up sensitive information
    del claims
    gc.collect()

    return user


def verify_password_reset_token(token):
    claims = __verify_general_token(token)
    user = __user_from_subject(claims.get("sub"))
    if user:
        rst = claims.get("rst")
        del claims
        gc.collect()
        if rst and rst == "pwd":
            return user
    raise AuthenticationError(message="Invalid token")


def __base_verify_token_for_invite(token):
    """Verify token and return claims."""
    claims = __verify_general_token(token=token)

    # Subject (user) not a valid entry
    if claims.get("sub"):
        raise AuthenticationError(message="Invalid token")

    return claims


def verify_invite_token(token):
    """Verify token sent in user invite."""
    claims = __base_verify_token_for_invite(token=token)

    # Email information required
    email = claims.get("inv")
    if not email:
        raise AuthenticationError(message="Invalid token")

    return email, models.Invite.query.filter(models.Invite.email == email).first()


def matching_email_with_invite(token, email):
    """Verify token and get email address."""
    claims = __base_verify_token_for_invite(token=token)
    return claims.get("inv") == email


def verify_invite_key(token):
    """Verify token, email, invite and temporary key."""
    claims = __base_verify_token_for_invite(token=token)

    # Verify email in token
    email = claims.get("inv")
    if not email:
        raise AuthenticationError(message="Invalid token")

    # Verify that there's an invite for the current email
    invite = models.Invite.query.filter(models.Invite.email == email).first()
    if not invite:
        raise InviteError(message="Invite could not be found!")

    # Verify temporary key from token claims
    temporary_key = bytes.fromhex(claims.get("sen_con"))
    if verify_invite_temporary_key(invite=invite, temporary_key=temporary_key):
        return temporary_key


@auth.verify_token
def verify_token(token):
<<<<<<< HEAD
    claims = __verify_general_token(token)

    if claims.get("rst"):
        raise AuthenticationError(message="Invalid token")

    user = __user_from_subject(claims.get("sub"))
=======
    """Verify token used in token authencation."""
    claims = __verify_general_token(token=token)
    user = __user_from_subject(subject=claims.get("sub"))
>>>>>>> b573bec2

    return handle_multi_factor_authentication(
        user=user, mfa_auth_time_string=claims.get("mfa_auth_time")
    )


def __verify_general_token(token):
    """Verifies the format, signature and expiration time of an encrypted and signed JWT token.

    Raises AuthenticationError if token is invalid or absent, could raise other exceptions from
    dependencies. On successful verification, it returns a dictionary of the claims in the token.
    """
    # Token required
    if not token:
        raise AuthenticationError(message="No token")

    # Verify token signature if signed or decrypt first if encrypted
    try:
        data = (
            verify_token_signature(token=token)
            if token.count(".") == 2
            else decrypt_and_verify_token_signature(token=token)
        )
    except (ValueError, jwcrypto.common.JWException) as e:
        # ValueError is raised when the token doesn't look right (for example no periods)
        # jwcryopto.common.JWException is the base exception raised by jwcrypto,
        # and is raised when the token is malformed or invalid.
        flask.current_app.logger.exception(e)
        raise AuthenticationError(message="Invalid token")

    expiration_time = data.get("exp")
    # Use a hard check on top of the one from the dependency
    # exp shouldn't be before now no matter what
    if expiration_time and (
        dds_web.utils.current_time() <= datetime.datetime.fromtimestamp(expiration_time)
    ):
        return data

    raise AuthenticationError(message="Expired token")


def __user_from_subject(subject):
    """Get user row from username."""
    if subject:
        user = models.User.query.get(subject)
        if user and user.is_active:
            return user


def handle_multi_factor_authentication(user, mfa_auth_time_string):
    """Verify multifactor authentication time frame."""
    if user:
        if mfa_auth_time_string:
            mfa_auth_time = datetime.datetime.fromtimestamp(mfa_auth_time_string)
            if mfa_auth_time >= dds_web.utils.current_time() - MFA_EXPIRES_IN:
                return user

        send_hotp_email(user)

        if flask.request.path.endswith("/user/second_factor"):
            return user

        raise AuthenticationError(
            message="Two-factor authentication is required! Please check your primary e-mail!"
        )


def send_hotp_email(user):
    """Send one time code via email."""
    # Only send if the hotp has not been issued or if it's been more than 15 minutes since
    # a hotp email was last sent
    if not user.hotp_issue_time or (
        user.hotp_issue_time
        and (dds_web.utils.current_time() - user.hotp_issue_time > datetime.timedelta(minutes=15))
    ):
        # Generate the one time code from the users specific hotp secret
        hotp_value = user.generate_HOTP_token()

        # Create and send email
        msg = dds_web.utils.create_one_time_password_email(user=user, hotp_value=hotp_value)
        mail.send(msg)
        return True
    return False


def extract_encrypted_token_content(token, username):
    """Extract the sensitive content from inside the encrypted token."""
    content = decrypt_and_verify_token_signature(token=token)
    if content.get("sub") == username:
        return content.get("sen_con")


def decrypt_and_verify_token_signature(token):
    """Streamline decryption and signature verification and return the claims."""
    return verify_token_signature(token=decrypt_token(token=token))


def decrypt_token(token):
    """Decrypt the encrypted token.

    Return the signed token embedded inside.
    """
    # Get key used for encryption
    key = jwk.JWK.from_password(flask.current_app.config.get("SECRET_KEY"))
    # Decrypt token
    decrypted_token = jwt.JWT(key=key, jwt=token)
    return decrypted_token.claims


def verify_token_signature(token):
    """Verify the signature of the token.

    Return the claims such as subject/username on valid signature.
    """
    # Get key used for signing
    key = jwk.JWK.from_password(flask.current_app.config.get("SECRET_KEY"))

    # Verify token
    try:
        jwttoken = jwt.JWT(key=key, jwt=token, algs=["HS256"])
        return json.loads(jwttoken.claims)
    except jwt.JWTExpired:
        # jwt dependency uses a 60 seconds leeway to check exp
        # it also prints out a stack trace for it, so we handle it here
        raise AuthenticationError(message="Expired token")


@basic_auth.verify_password
def verify_password(username, password):
    """Verify that user exists and that password is correct."""
    user = models.User.query.get(username)

    if user and user.is_active and user.verify_password(input_password=password):
        send_hotp_email(user)
        return user<|MERGE_RESOLUTION|>--- conflicted
+++ resolved
@@ -169,18 +169,13 @@
 
 @auth.verify_token
 def verify_token(token):
-<<<<<<< HEAD
-    claims = __verify_general_token(token)
+    """Verify token used in token authentication."""
+    claims = __verify_general_token(token=token)
 
     if claims.get("rst"):
         raise AuthenticationError(message="Invalid token")
 
-    user = __user_from_subject(claims.get("sub"))
-=======
-    """Verify token used in token authencation."""
-    claims = __verify_general_token(token=token)
     user = __user_from_subject(subject=claims.get("sub"))
->>>>>>> b573bec2
 
     return handle_multi_factor_authentication(
         user=user, mfa_auth_time_string=claims.get("mfa_auth_time")
